--- conflicted
+++ resolved
@@ -30,11 +30,8 @@
         "tests\NuGet.Services.BasicSearchTests\bin\$Configuration\NuGet.Services.BasicSearchTests.dll", `
         "tests\CatalogTests\bin\$Configuration\CatalogTests.dll", `
         "tests\CatalogMetadataTests\bin\$Configuration\CatalogMetadataTests.dll", `
-<<<<<<< HEAD
+        "tests\NuGet.Protocol.Catalog.Tests\bin\$Configuration\NuGet.Protocol.Catalog.Tests.dll", `
         "tests\NuGet.Services.AzureSearch.Tests\bin\$Configuration\NuGet.Services.AzureSearch.Tests.dll"
-=======
-        "tests\NuGet.Protocol.Catalog.Tests\bin\$Configuration\NuGet.Protocol.Catalog.Tests.dll"
->>>>>>> 791f129c
     
     $TestCount = 0
     
