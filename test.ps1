--- conflicted
+++ resolved
@@ -38,15 +38,10 @@
         "tests\Validation.PackageSigning.RevalidateCertificate.Tests\bin\$Configuration\Validation.PackageSigning.RevalidateCertificate.Tests.dll", `
         "tests\Validation.PackageSigning.Core.Tests\bin\$Configuration\Validation.PackageSigning.Core.Tests.dll", `
         "tests\Validation.Common.Job.Tests\bin\$Configuration\Validation.Common.Job.Tests.dll", `
-<<<<<<< HEAD
-        "tests\Monitoring.RebootSearchInstance.Tests\bin\$Configuration\NuGet.Monitoring.RebootSearchInstance.Tests.dll",
-        "tests\Validation.Symbols.Tests\bin\$Configuration\Validation.Symbols.Tests.dll",
-        "tests\Validation.Symbols.Tests\bin\$Configuration\Validation.Symbols.Core.Tests"
-=======
         "tests\StatusAggregator\bin\$Configuration\StatusAggregator.dll", `
         "tests\Monitoring.RebootSearchInstance.Tests\bin\$Configuration\NuGet.Monitoring.RebootSearchInstance.Tests.dll", `
-        "tests\Validation.Symbols.Tests\bin\$Configuration\Validation.Symbols.Tests.dll"
->>>>>>> b2334fd7
+        "tests\Validation.Symbols.Tests\bin\$Configuration\Validation.Symbols.Tests.dll", `
+        "tests\Validation.Symbols.Tests\bin\$Configuration\Validation.Symbols.Core.Tests"
 
     $TestCount = 0
     
