--- conflicted
+++ resolved
@@ -5,12 +5,8 @@
     <EnablePackageVersionOverride>true</EnablePackageVersionOverride>
 
     <NuGetClientPackageVersion>6.9.1</NuGetClientPackageVersion>
-<<<<<<< HEAD
     <ServerCommonPackageVersion>2.120.0</ServerCommonPackageVersion>
-    <NuGetGalleryPackageVersion>4.4.5-dev-9861622</NuGetGalleryPackageVersion>
-=======
     <NuGetGalleryPackageVersion>4.4.5-main-9892284</NuGetGalleryPackageVersion>
->>>>>>> c6f068cc
   </PropertyGroup>
   <ItemGroup>
     <PackageVersion Include="Autofac.Extensions.DependencyInjection" Version="4.4.0" />
@@ -87,12 +83,7 @@
     <PackageVersion Include="Test.Utility" Version="6.4.2-rc.25" />
     <PackageVersion Include="UAParser" Version="3.1.44" />
     <PackageVersion Include="WindowsAzure.Storage" Version="9.3.3" />
-<<<<<<< HEAD
     <PackageVersion Include="xunit.runner.visualstudio" Version="2.8.2" />
     <PackageVersion Include="xunit" Version="2.9.0" />
-=======
-    <PackageVersion Include="xunit" Version="2.9.0" />
-    <PackageVersion Include="xunit.runner.visualstudio" Version="2.8.2" />
->>>>>>> c6f068cc
   </ItemGroup>
 </Project>