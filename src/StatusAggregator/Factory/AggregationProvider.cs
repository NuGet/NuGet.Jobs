--- conflicted
+++ resolved
@@ -18,11 +18,7 @@
     {
         private readonly ITableWrapper _table;
         private readonly IAffectedComponentPathProvider<TAggregationEntity> _aggregationPathProvider;
-<<<<<<< HEAD
-        private readonly IAggregationStrategy<TAggregationEntity> _approver;
-=======
-        private readonly IAggregationStrategy<TChildEntity, TAggregationEntity> _strategy;
->>>>>>> 541ac0ff
+        private readonly IAggregationStrategy<TAggregationEntity> _strategy;
         private readonly IComponentAffectingEntityFactory<TAggregationEntity> _aggregationFactory;
 
         private readonly ILogger<AggregationProvider<TChildEntity, TAggregationEntity>> _logger;
@@ -30,11 +26,7 @@
         public AggregationProvider(
             ITableWrapper table,
             IAffectedComponentPathProvider<TAggregationEntity> aggregationPathProvider,
-<<<<<<< HEAD
-            IAggregationStrategy<TAggregationEntity> approver,
-=======
-            IAggregationStrategy<TChildEntity, TAggregationEntity> strategy,
->>>>>>> 541ac0ff
+            IAggregationStrategy<TAggregationEntity> strategy,
             IComponentAffectingEntityFactory<TAggregationEntity> aggregationFactory,
             ILogger<AggregationProvider<TChildEntity, TAggregationEntity>> logger)
         {
