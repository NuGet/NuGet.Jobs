﻿// Copyright (c) .NET Foundation. All rights reserved.
// Licensed under the Apache License, Version 2.0. See License.txt in the project root for license information.

<<<<<<< HEAD
=======
using Microsoft.WindowsAzure.Storage.Blob;
using StatusAggregator.Table;
using StatusAggregator.Update;
>>>>>>> 73aa1b48
using System;
using System.Collections.Generic;
using System.Linq;
using System.Threading.Tasks;
using StatusAggregator.Container;
using StatusAggregator.Export;
using StatusAggregator.Table;

namespace StatusAggregator
{
    public class StatusAggregator
    {
        private readonly IEnumerable<IContainerWrapper> _containers;
        private readonly IEnumerable<ITableWrapper> _tables;

        private readonly IStatusUpdater _statusUpdater;
        private readonly IStatusExporter _statusExporter;

        public StatusAggregator(
            IEnumerable<IContainerWrapper> containers,
            IEnumerable<ITableWrapper> tables,
            IStatusUpdater statusUpdater,
            IStatusExporter statusExporter)
        {
            _containers = containers ?? throw new ArgumentNullException(nameof(containers));
            _tables = tables ?? throw new ArgumentNullException(nameof(tables));
            _statusUpdater = statusUpdater ?? throw new ArgumentNullException(nameof(statusUpdater));
            _statusExporter = statusExporter ?? throw new ArgumentNullException(nameof(statusExporter));
        }

        public async Task Run(DateTime cursor)
        {
            // Initialize all tables and containers.
            await Task.WhenAll(_tables.Select(t => t.CreateIfNotExistsAsync()));
            await Task.WhenAll(_containers.Select(c => c.CreateIfNotExistsAsync()));
            
            // Update and export the status.
<<<<<<< HEAD
            await _statusUpdater.Update();
            await _statusExporter.Export(cursor);
=======
            await _statusUpdater.Update(cursor);
            await _statusExporter.Export();
>>>>>>> 73aa1b48
        }
    }
}<|MERGE_RESOLUTION|>--- conflicted
+++ resolved
@@ -1,12 +1,6 @@
 ﻿// Copyright (c) .NET Foundation. All rights reserved.
 // Licensed under the Apache License, Version 2.0. See License.txt in the project root for license information.
 
-<<<<<<< HEAD
-=======
-using Microsoft.WindowsAzure.Storage.Blob;
-using StatusAggregator.Table;
-using StatusAggregator.Update;
->>>>>>> 73aa1b48
 using System;
 using System.Collections.Generic;
 using System.Linq;
@@ -14,6 +8,7 @@
 using StatusAggregator.Container;
 using StatusAggregator.Export;
 using StatusAggregator.Table;
+using StatusAggregator.Update;
 
 namespace StatusAggregator
 {
@@ -44,13 +39,8 @@
             await Task.WhenAll(_containers.Select(c => c.CreateIfNotExistsAsync()));
             
             // Update and export the status.
-<<<<<<< HEAD
-            await _statusUpdater.Update();
+            await _statusUpdater.Update(cursor);
             await _statusExporter.Export(cursor);
-=======
-            await _statusUpdater.Update(cursor);
-            await _statusExporter.Export();
->>>>>>> 73aa1b48
         }
     }
 }