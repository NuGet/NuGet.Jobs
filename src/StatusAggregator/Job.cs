--- conflicted
+++ resolved
@@ -12,18 +12,14 @@
 using Autofac.Extensions.DependencyInjection;
 using Microsoft.Extensions.DependencyInjection;
 using Microsoft.WindowsAzure.Storage;
-using Microsoft.WindowsAzure.Storage.Blob;
 using Newtonsoft.Json.Linq;
 using NuGet.Jobs;
 using NuGet.Services.Incidents;
 using NuGet.Services.Status.Table;
 using NuGet.Services.Status.Table.Manual;
-<<<<<<< HEAD
+using StatusAggregator.Collector;
 using StatusAggregator.Container;
 using StatusAggregator.Export;
-=======
-using StatusAggregator.Collector;
->>>>>>> 73aa1b48
 using StatusAggregator.Factory;
 using StatusAggregator.Manual;
 using StatusAggregator.Messages;
@@ -50,11 +46,8 @@
 
             AddStorage(containerBuilder);
             AddFactoriesAndUpdaters(containerBuilder);
-<<<<<<< HEAD
             AddExporters(containerBuilder);
-=======
             AddEntityCollector(containerBuilder);
->>>>>>> 73aa1b48
 
             _serviceProvider = new AutofacServiceProvider(containerBuilder.Build());
         }
