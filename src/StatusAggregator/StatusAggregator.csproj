--- conflicted
+++ resolved
@@ -160,17 +160,10 @@
       <Version>2.33.0</Version>
     </PackageReference>
     <PackageReference Include="NuGet.Services.Status">
-<<<<<<< HEAD
       <Version>2.37.0-sb-statusfb-2205681</Version>
     </PackageReference>
     <PackageReference Include="NuGet.Services.Status.Table">
       <Version>2.37.0-sb-statusfb-2205681</Version>
-=======
-      <Version>2.33.0</Version>
-    </PackageReference>
-    <PackageReference Include="NuGet.Services.Status.Table">
-      <Version>2.33.0</Version>
->>>>>>> 297a5cf1
     </PackageReference>
     <PackageReference Include="WindowsAzure.Storage">
       <Version>9.2.0</Version>
