--- conflicted
+++ resolved
@@ -46,7 +46,6 @@
     <Reference Include="System.Xml" />
   </ItemGroup>
   <ItemGroup>
-<<<<<<< HEAD
     <Compile Include="Collector\Cursor.cs" />
     <Compile Include="Collector\EntityCollector.cs" />
     <Compile Include="Collector\ICursor.cs" />
@@ -54,11 +53,7 @@
     <Compile Include="Collector\IEntityCollectorProcessor.cs" />
     <Compile Include="Collector\IncidentEntityCollectorProcessor.cs" />
     <Compile Include="Collector\ManualStatusChangeCollectorProcessor.cs" />
-    <Compile Include="Factory\AggregationApprover.cs" />
-=======
-    <Compile Include="Cursor.cs" />
     <Compile Include="Factory\AggregationStrategy.cs" />
->>>>>>> 0c3058de
     <Compile Include="Factory\AggregationProvider.cs" />
     <Compile Include="Factory\IAffectedComponentPathProvider.cs" />
     <Compile Include="Factory\IComponentFactory.cs" />
