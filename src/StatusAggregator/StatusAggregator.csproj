--- conflicted
+++ resolved
@@ -49,7 +49,6 @@
     <Compile Include="Container\ContainerWrapper.cs" />
     <Compile Include="Container\IContainerWrapper.cs" />
     <Compile Include="Cursor.cs" />
-<<<<<<< HEAD
     <Compile Include="Export\ComponentExporter.cs" />
     <Compile Include="Export\EventExporter.cs" />
     <Compile Include="Export\EventsExporter.cs" />
@@ -61,10 +60,7 @@
     <Compile Include="Export\StatusContractResolver.cs" />
     <Compile Include="Export\StatusExporter.cs" />
     <Compile Include="Export\StatusSerializer.cs" />
-    <Compile Include="Factory\AggregationApprover.cs" />
-=======
     <Compile Include="Factory\AggregationStrategy.cs" />
->>>>>>> 0c3058de
     <Compile Include="Factory\AggregationProvider.cs" />
     <Compile Include="Factory\IAffectedComponentPathProvider.cs" />
     <Compile Include="Factory\IComponentFactory.cs" />
