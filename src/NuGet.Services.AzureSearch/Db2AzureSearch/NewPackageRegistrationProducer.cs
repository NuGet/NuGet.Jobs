﻿// Copyright (c) .NET Foundation. All rights reserved.
// Licensed under the Apache License, Version 2.0. See License.txt in the project root for license information.

using System;
using System.Collections.Concurrent;
using System.Collections.Generic;
using System.Data.Entity;
using System.Diagnostics;
using System.Linq;
using System.Threading;
using System.Threading.Tasks;
using Microsoft.Extensions.Logging;
using Microsoft.Extensions.Options;
using NuGet.Services.AzureSearch.AuxiliaryFiles;
using NuGet.Services.Entities;
using NuGet.Services.Metadata.Catalog;
using NuGetGallery;

namespace NuGet.Services.AzureSearch.Db2AzureSearch
{
    public class NewPackageRegistrationProducer : INewPackageRegistrationProducer
    {
        private readonly IEntitiesContextFactory _contextFactory;
        private readonly IAuxiliaryFileClient _auxiliaryFileClient;
        private readonly IDownloadsV1JsonClient _downloadsV1JsonClient;
        private readonly IDatabaseAuxiliaryDataFetcher _databaseFetcher;
        private readonly IDownloadTransferrer _downloadTransferrer;
        private readonly IFeatureFlagService _featureFlags;
        private readonly IOptionsSnapshot<Db2AzureSearchConfiguration> _options;
        private readonly IOptionsSnapshot<Db2AzureSearchDevelopmentConfiguration> _developmentOptions;
        private readonly ILogger<NewPackageRegistrationProducer> _logger;

        public NewPackageRegistrationProducer(
            IEntitiesContextFactory contextFactory,
            IAuxiliaryFileClient auxiliaryFileClient,
            IDownloadsV1JsonClient downloadsV1JsonClient,
            IDatabaseAuxiliaryDataFetcher databaseFetcher,
            IDownloadTransferrer downloadTransferrer,
            IFeatureFlagService featureFlags,
            IOptionsSnapshot<Db2AzureSearchConfiguration> options,
            IOptionsSnapshot<Db2AzureSearchDevelopmentConfiguration> developmentOptions,
            ILogger<NewPackageRegistrationProducer> logger)
        {
            _contextFactory = contextFactory ?? throw new ArgumentNullException(nameof(contextFactory));
            _auxiliaryFileClient = auxiliaryFileClient ?? throw new ArgumentNullException(nameof(auxiliaryFileClient));
            _downloadsV1JsonClient = downloadsV1JsonClient ?? throw new ArgumentNullException(nameof(downloadsV1JsonClient));
            _databaseFetcher = databaseFetcher ?? throw new ArgumentNullException(nameof(databaseFetcher));
            _downloadTransferrer = downloadTransferrer ?? throw new ArgumentNullException(nameof(downloadTransferrer));
            _featureFlags = featureFlags ?? throw new ArgumentNullException(nameof(featureFlags));
            _options = options ?? throw new ArgumentNullException(nameof(options));
            _developmentOptions = developmentOptions ?? throw new ArgumentNullException(nameof(developmentOptions));
            _logger = logger ?? throw new ArgumentNullException(nameof(logger));
        }

        public async Task<InitialAuxiliaryData> ProduceWorkAsync(
            ConcurrentBag<NewPackageRegistration> allWork,
            CancellationToken cancellationToken)
        {
            var ranges = await GetPackageRegistrationRangesAsync();

            // Fetch exclude packages list from auxiliary files.
            // These packages are excluded from the default search's results.
            var excludedPackages = await _auxiliaryFileClient.LoadExcludedPackagesAsync();

            Guard.Assert(
                excludedPackages.Comparer == StringComparer.OrdinalIgnoreCase,
                $"Excluded packages HashSet should be using {nameof(StringComparer.OrdinalIgnoreCase)}");

            // Fetch the download data from the auxiliary file, since this is what is used for displaying download
            // counts in the search service. We don't use the gallery DB values as they are different from the
            // auxiliary file.
            var downloads = await _downloadsV1JsonClient.ReadAsync(_options.Value.DownloadsV1JsonUrl);
            var popularityTransfers = await GetPopularityTransfersAsync();

            // Apply changes from popularity transfers.
            var transferredDownloads = GetTransferredDownloads(downloads, popularityTransfers);

            // Build a list of the owners data and verified IDs as we collect package registrations from the database.
            var ownersBuilder = new PackageIdToOwnersBuilder(_logger);
            var verifiedPackages = new HashSet<string>(StringComparer.OrdinalIgnoreCase);

            for (var i = 0; i < ranges.Count && !cancellationToken.IsCancellationRequested; i++)
            {
                if (ShouldWait(allWork, log: true))
                {
                    while (ShouldWait(allWork, log: false))
                    {
                        await Task.Delay(TimeSpan.FromSeconds(1));
                    }

                    _logger.LogInformation("Resuming fetching package registrations from the database.");
                }

                var range = ranges[i];

                var allPackages = await GetPackagesAsync(range);
                var keyToPackages = allPackages
                    .GroupBy(x => x.PackageRegistrationKey)
                    .ToDictionary(x => x.Key, x => x.ToList());

                var packageRegistrationInfo = await GetPackageRegistrationInfoAsync(range);

                foreach (var pr in packageRegistrationInfo)
                {
                    if (!transferredDownloads.TryGetValue(pr.Id, out var packageDownloads))
                    {
                        packageDownloads = 0;
                    }

                    if (!keyToPackages.TryGetValue(pr.Key, out var packages))
                    {
                        packages = new List<Package>();
                    }

                    var isExcludedByDefault = excludedPackages.Contains(pr.Id);

                    allWork.Add(new NewPackageRegistration(
                        pr.Id,
                        packageDownloads,
                        pr.Owners,
                        packages,
                        isExcludedByDefault));

                    ownersBuilder.Add(pr.Id, pr.Owners);

                    if (pr.IsVerified)
                    {
                        verifiedPackages.Add(pr.Id);
                    }
                }

                _logger.LogInformation("Done initializing batch {Number}/{Count}.", i + 1, ranges.Count);
            }

            return new InitialAuxiliaryData(
                ownersBuilder.GetResult(),
                downloads,
                excludedPackages,
                verifiedPackages,
                popularityTransfers);
        }

        private bool ShouldWait(ConcurrentBag<NewPackageRegistration> allWork, bool log)
        {
            var packageCount = allWork.Sum(x => x.Packages.Count);
            var max = 2 * _options.Value.DatabaseBatchSize;

            if (packageCount > max)
            {
                if (log)
                {
                    _logger.LogInformation(
                        "There are {PackageCount} packages in memory waiting to be pushed to Azure Search. " +
                        "Waiting until this number drops below {Max} before fetching more packages.",
                        packageCount,
                        max);
                }

                return true;
            }

            return false;
        }

        private async Task<PopularityTransferData> GetPopularityTransfersAsync()
        {
            if (!_options.Value.EnablePopularityTransfers)
            {
                _logger.LogWarning(
                    "Popularity transfers are disabled. Popularity transfers will be ignored.");
                return new PopularityTransferData();
            }

            if (!_featureFlags.IsPopularityTransferEnabled())
            {
                _logger.LogWarning(
                    "Popularity transfers feature flag is disabled. " +
                    "Popularity transfers will be ignored.");
                return new PopularityTransferData();
            }

            return await _databaseFetcher.GetPopularityTransfersAsync();
        }

        private Dictionary<string, long> GetTransferredDownloads(
            DownloadData downloads,
            PopularityTransferData popularityTransfers)
        {
            var transferChanges = _downloadTransferrer.InitializeDownloadTransfers(
                downloads,
                popularityTransfers);

            var result = new Dictionary<string, long>(StringComparer.OrdinalIgnoreCase);

            foreach (var packageDownload in downloads)
            {
                result[packageDownload.Key] = packageDownload.Value.Total;
            }

            foreach (var transferChange in transferChanges)
            {
                result[transferChange.Key] = transferChange.Value;
            }

            return result;
        }

        private async Task<IReadOnlyList<Package>> GetPackagesAsync(PackageRegistrationRange range)
        {
            using (var context = await CreateContextAsync())
            {
                var minKey = range.MinKey;
                var query = context
                    .Set<Package>()
                    .Include(x => x.PackageRegistration)
                    .Include(x => x.PackageTypes)
<<<<<<< HEAD
                    .Include(x => x.Deprecations)
                    .Include(x => x.Deprecations.Select(d => d.AlternatePackage))
                    .Include(x => x.VulnerablePackageRanges)
                    .Include(x => x.VulnerablePackageRanges.Select(v => v.Vulnerability))
=======
                    .Include(x => x.SupportedFrameworks)
>>>>>>> f8e8bb6f
                    .Where(p => p.PackageStatusKey == PackageStatus.Available)
                    .Where(p => p.PackageRegistrationKey >= minKey);

                if (range.MaxKey.HasValue)
                {
                    var maxKey = range.MaxKey.Value;
                    query = query
                        .Where(p => p.PackageRegistrationKey <= maxKey);
                }

                LogFetching("packages", range);

                return await query.ToListAsync();
            }
        }

        private void LogFetching(string fetched, PackageRegistrationRange range)
        {
            if (range.MaxKey.HasValue)
            {
                _logger.LogInformation(
                    "Fetching " + fetched + " with package registration key >= {MinKey} and <= {MaxKey} (~{Count} packages).",
                    range.MinKey,
                    range.MaxKey,
                    range.PackageCount);
            }
            else
            {
                _logger.LogInformation("Fetching " + fetched + " with package registration key >= {MinKey} (~{Count} packages).",
                    range.MinKey,
                    range.PackageCount);
            }
        }

        private async Task<IReadOnlyList<PackageRegistrationInfo>> GetPackageRegistrationInfoAsync(PackageRegistrationRange range)
        {
            using (var context = await CreateContextAsync())
            {
                var minKey = range.MinKey;
                var query = context
                    .Set<PackageRegistration>()
                    .Include(x => x.Owners)
                    .Where(pr => pr.Key >= minKey);

                if (range.MaxKey.HasValue)
                {
                    var maxKey = range.MaxKey.Value;
                    query = query
                        .Where(pr => pr.Key <= maxKey);
                }

                LogFetching("owners", range);

                var packageRegistrations = await query.ToListAsync();

                return packageRegistrations
                    .Where(pr => !ShouldSkipPackageRegistration(pr))
                    .Select(pr => new PackageRegistrationInfo(
                        pr.Key,
                        pr.Id,
                        pr.Owners.Select(x => x.Username).ToArray(),
                        pr.IsVerified))
                    .ToList();
            }
        }

        private bool ShouldSkipPackageRegistration(PackageRegistration packageRegistration)
        {
            // Capture the skip list to avoid reload issues.
            var skipPrefixes = _developmentOptions.Value.SkipPackagePrefixes;
            if (skipPrefixes == null)
            {
                return false;
            }

            foreach (var skipPrefix in skipPrefixes)
            {
                if (packageRegistration.Id.StartsWith(skipPrefix, StringComparison.OrdinalIgnoreCase))
                {
                    return true;
                }
            }

            return false;
        }

        private async Task<IReadOnlyList<PackageRegistrationRange>> GetPackageRegistrationRangesAsync()
        {
            using (var context = await CreateContextAsync())
            {
                _logger.LogInformation("Fetching all package registration keys and their available package counts.");

                // Get the number of packages per package registration key, in ascending order.
                var stopwatch = Stopwatch.StartNew();
                var packageCounts = await context
                    .Set<PackageRegistration>()
                    .OrderBy(pr => pr.Key)
                    .Select(pr => new
                    {
                        pr.Key,
                        PackageCount = pr.Packages.Where(p => p.PackageStatusKey == PackageStatus.Available).Count()
                    })
                    .ToListAsync();
                var totalPackages = packageCounts.Sum(pr => pr.PackageCount);

                // Sequentially group the package registrations up to a maximum batch size. If a single package
                // registration has a package count that is more than the batch size, it will be in its own batch.
                var batches = packageCounts
                    .Batch(pr => pr.PackageCount, _options.Value.DatabaseBatchSize)
                    .ToList();

                _logger.LogInformation(
                    "Got {Count} package registrations, {BatchCount} batches, which have {PackageCount} packages. Took {Duration}.",
                    packageCounts.Count,
                    batches.Count,
                    totalPackages,
                    stopwatch.Elapsed);

                // For each batch, generate a package registration key range. These range of keys collectively cover all
                // possible integer keys. We want to cover all possible integer keys so that we very clearly will avoid
                // missing any data.
                var ranges = new List<PackageRegistrationRange>();
                for (var i = 0; i < batches.Count; i++)
                {
                    int minKey;
                    if (i == 0)
                    {
                        minKey = 1;
                    }
                    else
                    {
                        minKey = batches[i][0].Key;
                    }

                    int? maxKey;
                    if (i < batches.Count - 1)
                    {
                        maxKey = batches[i + 1][0].Key - 1;
                    }
                    else
                    {
                        maxKey = null;
                    }

                    var packageCount = batches[i].Sum(x => x.PackageCount);
                    ranges.Add(new PackageRegistrationRange(minKey, maxKey, packageCount));
                }

                return ranges;
            }
        }

        private async Task<IEntitiesContext> CreateContextAsync()
        {
            return await _contextFactory.CreateAsync(readOnly: true);
        }

        private class PackageRegistrationRange
        {
            public PackageRegistrationRange(int minKey, int? maxKey, int packageCount)
            {
                MinKey = minKey;
                MaxKey = maxKey;
                PackageCount = packageCount;
            }

            /// <summary>
            /// Inclusive package registration key minimum.
            /// </summary>
            public int MinKey { get; }

            /// <summary>
            /// Inclusive package registration key maximum. If this value is null, the range has an unbounded maximum.
            /// </summary>
            public int? MaxKey { get; }

            /// <summary>
            /// The estimated number of packages in this range.
            /// </summary>
            public int PackageCount { get; }
        }

        private class PackageRegistrationInfo
        {
            public PackageRegistrationInfo(int key, string id, string[] owners, bool isVerified)
            {
                Key = key;
                Id = id;
                Owners = owners;
                IsVerified = isVerified;
            }

            public int Key { get; }
            public string Id { get; }
            public string[] Owners { get; }
            public bool IsVerified { get; }
        }
    }
}<|MERGE_RESOLUTION|>--- conflicted
+++ resolved
@@ -214,14 +214,11 @@
                     .Set<Package>()
                     .Include(x => x.PackageRegistration)
                     .Include(x => x.PackageTypes)
-<<<<<<< HEAD
+                    .Include(x => x.SupportedFrameworks)
                     .Include(x => x.Deprecations)
                     .Include(x => x.Deprecations.Select(d => d.AlternatePackage))
                     .Include(x => x.VulnerablePackageRanges)
                     .Include(x => x.VulnerablePackageRanges.Select(v => v.Vulnerability))
-=======
-                    .Include(x => x.SupportedFrameworks)
->>>>>>> f8e8bb6f
                     .Where(p => p.PackageStatusKey == PackageStatus.Available)
                     .Where(p => p.PackageRegistrationKey >= minKey);
 
