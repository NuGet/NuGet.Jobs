--- conflicted
+++ resolved
@@ -41,17 +41,7 @@
         {
             if (reader == null)
             {
-<<<<<<< HEAD
-                var rankingsProjectTypeCommand = new SqlCommand(GetEmbeddedSqlScript(RankingsProjectTypesScript), connection);
-                rankingsProjectTypeCommand.CommandType = CommandType.Text;
-                rankingsProjectTypeCommand.Parameters.AddWithValue(_rankingCountParameterName, _rankingCount);
-                rankingsProjectTypeCommand.Parameters.AddWithValue(_projectGuidParameter, projectGuid);
-
-                var rankingsProjectType = SqlDataReaderToJArray(rankingsProjectTypeCommand.ExecuteReader(), _colPackageId);
-                result.Add(projectGuid, rankingsProjectType);
-=======
                 throw new ArgumentNullException(nameof(reader));
->>>>>>> 828ec25d
             }
 
             var result = new JObject();
