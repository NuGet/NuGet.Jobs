--- conflicted
+++ resolved
@@ -23,11 +23,7 @@
       </dependentAssembly>
       <dependentAssembly>
         <assemblyIdentity name="Microsoft.Azure.KeyVault" publicKeyToken="31bf3856ad364e35" culture="neutral" />
-<<<<<<< HEAD
-        <bindingRedirect oldVersion="0.0.0.0-2.0.1.0" newVersion="2.0.1.0" />
-=======
         <bindingRedirect oldVersion="0.0.0.0-1.0.0.0" newVersion="1.0.0.0" />
->>>>>>> ce50cff7
       </dependentAssembly>
       <dependentAssembly>
         <assemblyIdentity name="Microsoft.IdentityModel.Clients.ActiveDirectory.Platform" publicKeyToken="31bf3856ad364e35" culture="neutral" />
