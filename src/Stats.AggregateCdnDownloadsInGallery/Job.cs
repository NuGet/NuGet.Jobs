﻿// Copyright (c) .NET Foundation. All rights reserved.
// Licensed under the Apache License, Version 2.0. See License.txt in the project root for license information.

using System;
using System.Collections.Generic;
using System.ComponentModel.Design;
using System.Data;
using System.Data.SqlClient;
using System.Diagnostics;
using System.Linq;
using System.Threading.Tasks;
using Microsoft.Extensions.Logging;
using NuGet.Jobs;
<<<<<<< HEAD
using NuGet.Jobs.Extensions;
using NuGet.Services.KeyVault;
using NuGet.Services.Sql;
=======
>>>>>>> 5b766ba5
using IPackageIdGroup = System.Linq.IGrouping<string, Stats.AggregateCdnDownloadsInGallery.DownloadCountData>;

namespace Stats.AggregateCdnDownloadsInGallery
{
    public class Job
        : JobBase
    {
        private const int _defaultBatchSize = 5000;
        private const int _defaultBatchSleepSeconds = 10;
        private const string _tempTableName = "#AggregateCdnDownloadsInGallery";

        private const string _createTempTable = @"
            IF OBJECT_ID('tempdb.dbo.#AggregateCdnDownloadsInGallery', 'U') IS NOT NULL
                DROP TABLE #AggregateCdnDownloadsInGallery

            CREATE TABLE #AggregateCdnDownloadsInGallery
            (
                [PackageRegistrationKey]    INT             NOT NULL,
                [PackageVersion]            NVARCHAR(255)   NOT NULL,
                [DownloadCount]             INT             NOT NULL,
            )";

        private const string _updateFromTempTable = @"
            -- Update Packages table
            UPDATE P SET P.[DownloadCount] = Stats.[DownloadCount]
            FROM [dbo].[Packages] AS P
            INNER JOIN #AggregateCdnDownloadsInGallery AS Stats ON Stats.[PackageRegistrationKey] = P.[PackageRegistrationKey]
            WHERE P.[Version] = Stats.[PackageVersion]

            -- Update PackageRegistrations table
            UPDATE PR SET PR.[DownloadCount] = AggregateStats.[DownloadCount]
            FROM [dbo].[PackageRegistrations] AS PR
            INNER JOIN (
                SELECT Stats.[PackageRegistrationKey] AS [PackageRegistrationKey], SUM(Stats.[DownloadCount]) AS [DownloadCount]
                FROM #AggregateCdnDownloadsInGallery AS Stats
                GROUP BY Stats.[PackageRegistrationKey]
            ) AS AggregateStats ON AggregateStats.[PackageRegistrationKey] = PR.[Key]

            -- No more need for temp table
            DROP TABLE #AggregateCdnDownloadsInGallery";

        private const string _storedProcedureName = "[dbo].[SelectTotalDownloadCountsPerPackageVersion]";
        private int _batchSize;
        private int _batchSleepSeconds;

        public override void Init(IServiceContainer serviceContainer, IDictionary<string, string> jobArgsDictionary)
        {
<<<<<<< HEAD
            var secretInjector = serviceContainer.GetService<ISecretInjector>();

            var statisticsDbConnectionString = JobConfigurationManager.GetArgument(jobArgsDictionary, JobArgumentNames.StatisticsDatabase);
            _statisticsDbConnectionFactory = new AzureSqlConnectionFactory(statisticsDbConnectionString, secretInjector);

            var galleryDbConnectionString = JobConfigurationManager.GetArgument(jobArgsDictionary, JobArgumentNames.DestinationDatabase);
            _galleryDbConnectionFactory = new AzureSqlConnectionFactory(galleryDbConnectionString, secretInjector);
=======
            RegisterDatabase(serviceContainer, jobArgsDictionary, JobArgumentNames.StatisticsDatabase);
            RegisterDatabase(serviceContainer, jobArgsDictionary, JobArgumentNames.DestinationDatabase);
>>>>>>> 5b766ba5

            _batchSize = JobConfigurationManager.TryGetIntArgument(jobArgsDictionary, JobArgumentNames.BatchSize) ?? _defaultBatchSize;
            _batchSleepSeconds = JobConfigurationManager.TryGetIntArgument(jobArgsDictionary, JobArgumentNames.BatchSleepSeconds) ?? _defaultBatchSleepSeconds;
        }

        public override async Task Run()
        {
            // Gather download counts data from statistics warehouse
            IReadOnlyList<DownloadCountData> downloadData;
            Logger.LogInformation("Using batch size {BatchSize} and batch sleep seconds {BatchSleepSeconds}.", _batchSize, _batchSleepSeconds);
            var stopwatch = Stopwatch.StartNew();

            using (var statisticsDatabase = await OpenSqlConnectionAsync(JobArgumentNames.StatisticsDatabase))
            using (var statisticsDatabaseTransaction = statisticsDatabase.BeginTransaction(IsolationLevel.Snapshot))
            {
                Logger.LogInformation("Gathering Download Counts from {DataSource}/{InitialCatalog}...",
                    statisticsDatabase.DataSource, statisticsDatabase.Database);

                downloadData = (
                    await statisticsDatabase.QueryWithRetryAsync<DownloadCountData>(
                        _storedProcedureName,
                        transaction: statisticsDatabaseTransaction,
                        commandType: CommandType.StoredProcedure,
                        commandTimeout: TimeSpan.FromMinutes(15),
                        maxRetries: 3))
                    .ToList();
            }

            Logger.LogInformation(
                "Gathered {RecordCount} rows of data (took {DurationSeconds} seconds).",
                downloadData.Count,
                stopwatch.Elapsed.TotalSeconds);

            if (!downloadData.Any())
            {
                Logger.LogInformation("No download data to process.");
                return;
            }

            using (var destinationDatabase = await OpenSqlConnectionAsync(JobArgumentNames.DestinationDatabase))
            {
                // Fetch package registrations so we can match package ID to package registration key.
                var packageRegistrationLookup = await GetPackageRegistrations(destinationDatabase);

                // Group based on package ID and store in a stack for easy incremental processing.
                var allGroups = downloadData.GroupBy(p => p.PackageId).ToList();
                var filteredGroups = allGroups.Where(g => IsValidGroup(packageRegistrationLookup, g)).ToList();
                var removedCount = allGroups.Count - filteredGroups.Count;
                Logger.LogInformation("{TotalGroupCount} package ID groups were found in the statistics database.", allGroups.Count);
                Logger.LogInformation("{RemovedGroupCount} package ID groups were filtered out because they aren't in the gallery database.", removedCount);
                Logger.LogInformation("{RemainingGroupCount} package ID groups will be processed.", filteredGroups.Count);

                var remainingGroups = new Stack<IPackageIdGroup>(filteredGroups);

                stopwatch.Restart();

                while (remainingGroups.Any())
                {
                    // Create a batch of one or more package registrations to update.
                    var batch = PopGroupBatch(remainingGroups, _batchSize);

                    await ProcessBatch(batch, destinationDatabase, packageRegistrationLookup);

                    Logger.LogInformation(
                        "There are {GroupCount} package registration groups remaining.",
                        remainingGroups.Count);

                    if (remainingGroups.Any())
                    {
                        Logger.LogInformation("Sleeping for {BatchSleepSeconds} seconds before continuing.", _batchSleepSeconds);
                        await Task.Delay(TimeSpan.FromSeconds(_batchSleepSeconds));
                    }
                }

                Logger.LogInformation(
                    "It took {DurationSeconds} seconds to update all download counts.",
                    stopwatch.Elapsed.TotalSeconds);
            }
        }

        private async Task ProcessBatch(List<IPackageIdGroup> batch, SqlConnection destinationDatabase, IDictionary<string, string> packageRegistrationLookup)
        {
            // Create a temporary table
            Logger.LogDebug("Creating temporary table...");
            await destinationDatabase.ExecuteAsync(_createTempTable);

            // Load temporary table
            var aggregateCdnDownloadsInGalleryTable = new DataTable();
            var command = new SqlCommand("SELECT * FROM " + _tempTableName, destinationDatabase);
            command.CommandType = CommandType.Text;
            command.CommandTimeout = (int)TimeSpan.FromMinutes(10).TotalSeconds;
            var reader = await command.ExecuteReaderAsync();
            aggregateCdnDownloadsInGalleryTable.Load(reader);
            aggregateCdnDownloadsInGalleryTable.Rows.Clear();
            aggregateCdnDownloadsInGalleryTable.TableName = $"dbo.{_tempTableName}";
            Logger.LogInformation("Created temporary table.");

            // Populate temporary table in memory
            Logger.LogDebug("Populating temporary table in memory...");
            var stopwatch = Stopwatch.StartNew();

            foreach (var packageRegistrationGroup in batch)
            {
                var packageId = packageRegistrationGroup.Key.ToLowerInvariant();
                var packageRegistrationKey = packageRegistrationLookup[packageId];

                // Set download count on individual packages
                foreach (var package in packageRegistrationGroup)
                {
                    var row = aggregateCdnDownloadsInGalleryTable.NewRow();
                    row["PackageRegistrationKey"] = packageRegistrationKey;
                    row["PackageVersion"] = package.PackageVersion;
                    row["DownloadCount"] = package.TotalDownloadCount;
                    aggregateCdnDownloadsInGalleryTable.Rows.Add(row);
                }
            }

            Logger.LogInformation(
                "Populated temporary table in memory with {RecordCount} rows (took {DurationSeconds} seconds).",
                aggregateCdnDownloadsInGalleryTable.Rows.Count,
                stopwatch.Elapsed.TotalSeconds);

            // Transfer to SQL database
            Logger.LogDebug("Populating temporary table in database...");
            stopwatch.Restart();

            using (SqlBulkCopy bulkcopy = new SqlBulkCopy(destinationDatabase))
            {
                bulkcopy.BulkCopyTimeout = (int)TimeSpan.FromMinutes(30).TotalSeconds;
                bulkcopy.DestinationTableName = _tempTableName;
                bulkcopy.WriteToServer(aggregateCdnDownloadsInGalleryTable);
                bulkcopy.Close();
            }

            Logger.LogInformation(
                "Populated temporary table in database (took {DurationSeconds} seconds).",
                stopwatch.Elapsed.TotalSeconds);

            // Update counts in destination database
            Logger.LogInformation("Updating destination database Download Counts... ({RecordCount} package registrations to process).", batch.Count());
            stopwatch.Restart();

            await destinationDatabase.ExecuteAsync(_updateFromTempTable,
                commandTimeout: TimeSpan.FromMinutes(30));

            Logger.LogInformation(
                "Updated destination database Download Counts (took {DurationSeconds} seconds).",
                stopwatch.Elapsed.TotalSeconds);
        }

        public static List<IPackageIdGroup> PopGroupBatch(Stack<IPackageIdGroup> remainingGroups, int batchSize)
        {
            var batch = new List<IPackageIdGroup>();

            // Always add at least one package ID
            batch.Add(remainingGroups.Pop());

            // Add the next package ID grouping if we don't exceed the desired batch size.
            while (remainingGroups.Any() && CalculatedUpdateCount(batch, remainingGroups.Peek()) <= batchSize)
            {
                batch.Add(remainingGroups.Pop());
            }

            return batch;
        }

        private bool IsValidGroup(IDictionary<string, string> packageRegistrationLookup, IPackageIdGroup group)
        {
            // Don't process missing package IDs.
            if (string.IsNullOrWhiteSpace(group.Key))
            {
                return false;
            }

            var packageId = group.Key.ToLowerInvariant();

            // Make sure the package ID exists in the database.
            return packageRegistrationLookup.ContainsKey(packageId);
        }

        private static int CalculatedUpdateCount(List<IPackageIdGroup> batch, IPackageIdGroup candidate)
        {
            // The number of records to be updated is the number of package versions plus the number of package IDs,
            // since both package IDs and package versions have their own download counts.
            return batch.Count + 1 + batch.Sum(x => x.Count()) + candidate.Count();
        }

        private async Task<IDictionary<string, string>> GetPackageRegistrations(SqlConnection sqlConnection)
        {
            Logger.LogDebug("Retrieving package registrations...");

            var stopwatch = Stopwatch.StartNew();

            var packageRegistrationDictionary = new Dictionary<string, string>();

            // Ensure results are sorted deterministically.
            var packageRegistrationData = (await sqlConnection.QueryWithRetryAsync<PackageRegistrationData>(
                    "SELECT [Key], LOWER([Id]) AS LowercasedId, [Id] AS OriginalId FROM [dbo].[PackageRegistrations] (NOLOCK) ORDER BY [Id] ASC",
                    commandTimeout: TimeSpan.FromMinutes(10),
                    maxRetries: 5)).ToList();

            // We are not using .ToDictionary() and instead explicitly looping through these items to be able to detect
            // and avoid potential duplicate keys caused by LOWER([Id]) conflicts that may occur.
            foreach (var item in packageRegistrationData)
            {
                if (string.IsNullOrEmpty(item.LowercasedId))
                {
                    continue;
                }

                if (!packageRegistrationDictionary.ContainsKey(item.LowercasedId))
                {
                    packageRegistrationDictionary.Add(item.LowercasedId, item.Key);
                }
                else
                {
                    var conflictingPackageRegistration = packageRegistrationDictionary[item.LowercasedId];
                    var conflictingPackageOriginalId = packageRegistrationData.Single(p => p.Key == conflictingPackageRegistration).OriginalId;

                    // Lowercased package ID's should be unique, however, there's the case of the Turkish i...
                    Logger.LogWarning(
                        "Package registration conflict detected: skipping package registration with key {Key} " +
                        "and ID {LowercasedId}. Package {OriginalId} conflicts with package " +
                        "{ConflictingPackageOriginalId}.",
                        item.Key,
                        item.LowercasedId,
                        item.OriginalId,
                        conflictingPackageOriginalId);
                }
            }

            Logger.LogInformation(
                "Retrieved {Count} package registrations (took {DurationSeconds} seconds).",
                packageRegistrationData.Count,
                stopwatch.Elapsed.TotalSeconds);

            return packageRegistrationDictionary;
        }
    }
}<|MERGE_RESOLUTION|>--- conflicted
+++ resolved
@@ -11,12 +11,9 @@
 using System.Threading.Tasks;
 using Microsoft.Extensions.Logging;
 using NuGet.Jobs;
-<<<<<<< HEAD
 using NuGet.Jobs.Extensions;
 using NuGet.Services.KeyVault;
 using NuGet.Services.Sql;
-=======
->>>>>>> 5b766ba5
 using IPackageIdGroup = System.Linq.IGrouping<string, Stats.AggregateCdnDownloadsInGallery.DownloadCountData>;
 
 namespace Stats.AggregateCdnDownloadsInGallery
@@ -64,18 +61,8 @@
 
         public override void Init(IServiceContainer serviceContainer, IDictionary<string, string> jobArgsDictionary)
         {
-<<<<<<< HEAD
-            var secretInjector = serviceContainer.GetService<ISecretInjector>();
-
-            var statisticsDbConnectionString = JobConfigurationManager.GetArgument(jobArgsDictionary, JobArgumentNames.StatisticsDatabase);
-            _statisticsDbConnectionFactory = new AzureSqlConnectionFactory(statisticsDbConnectionString, secretInjector);
-
-            var galleryDbConnectionString = JobConfigurationManager.GetArgument(jobArgsDictionary, JobArgumentNames.DestinationDatabase);
-            _galleryDbConnectionFactory = new AzureSqlConnectionFactory(galleryDbConnectionString, secretInjector);
-=======
             RegisterDatabase(serviceContainer, jobArgsDictionary, JobArgumentNames.StatisticsDatabase);
             RegisterDatabase(serviceContainer, jobArgsDictionary, JobArgumentNames.DestinationDatabase);
->>>>>>> 5b766ba5
 
             _batchSize = JobConfigurationManager.TryGetIntArgument(jobArgsDictionary, JobArgumentNames.BatchSize) ?? _defaultBatchSize;
             _batchSleepSeconds = JobConfigurationManager.TryGetIntArgument(jobArgsDictionary, JobArgumentNames.BatchSleepSeconds) ?? _defaultBatchSleepSeconds;
