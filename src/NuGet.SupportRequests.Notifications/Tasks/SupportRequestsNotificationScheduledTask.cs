--- conflicted
+++ resolved
@@ -7,12 +7,9 @@
 using System.Data.SqlClient;
 using System.Threading.Tasks;
 using Microsoft.Extensions.Logging;
-<<<<<<< HEAD
 using NuGet.Jobs.Extensions;
 using NuGet.Services.KeyVault;
 using NuGet.Services.Sql;
-=======
->>>>>>> 5b766ba5
 using NuGet.SupportRequests.Notifications.Notifications;
 using NuGet.SupportRequests.Notifications.Services;
 using NuGet.SupportRequests.Notifications.Templates;
@@ -44,13 +41,6 @@
 
             var smtpUri = jobArgsDictionary[JobArgumentNames.SmtpUri];
             _messagingService = new MessagingService(loggerFactory, smtpUri);
-<<<<<<< HEAD
-
-            var secretInjector = serviceContainer.GetService<ISecretInjector>();
-            var supportDbConnectionString = jobArgsDictionary[JobArgumentNames.SourceDatabase];
-            var supportDbConnectionFactory = new AzureSqlConnectionFactory(supportDbConnectionString, secretInjector);
-=======
->>>>>>> 5b766ba5
             
             _supportRequestRepository = new SupportRequestRepository(openSupportSqlConnectionAsync, loggerFactory);
         }
