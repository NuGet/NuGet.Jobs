﻿<?xml version="1.0" encoding="utf-8"?>
<Project ToolsVersion="15.0" xmlns="http://schemas.microsoft.com/developer/msbuild/2003">
  <Import Project="$(MSBuildExtensionsPath)\$(MSBuildToolsVersion)\Microsoft.Common.props" Condition="Exists('$(MSBuildExtensionsPath)\$(MSBuildToolsVersion)\Microsoft.Common.props')" />
  <PropertyGroup>
    <Configuration Condition=" '$(Configuration)' == '' ">Debug</Configuration>
    <Platform Condition=" '$(Platform)' == '' ">AnyCPU</Platform>
    <ProjectGuid>{B5147169-E941-4CF8-9FCD-1C123ACD3149}</ProjectGuid>
    <OutputType>Exe</OutputType>
    <RootNamespace>NuGet.Jobs.Monitoring.PackageLag</RootNamespace>
    <AssemblyName>Monitoring.PackageLag</AssemblyName>
    <TargetFrameworkVersion>v4.6.2</TargetFrameworkVersion>
    <FileAlignment>512</FileAlignment>
    <AutoGenerateBindingRedirects>true</AutoGenerateBindingRedirects>
    <PublishUrl>publish\</PublishUrl>
    <Install>true</Install>
    <InstallFrom>Disk</InstallFrom>
    <UpdateEnabled>false</UpdateEnabled>
    <UpdateMode>Foreground</UpdateMode>
    <UpdateInterval>7</UpdateInterval>
    <UpdateIntervalUnits>Days</UpdateIntervalUnits>
    <UpdatePeriodically>false</UpdatePeriodically>
    <UpdateRequired>false</UpdateRequired>
    <MapFileExtensions>true</MapFileExtensions>
    <ApplicationRevision>0</ApplicationRevision>
    <ApplicationVersion>1.0.0.%2a</ApplicationVersion>
    <IsWebBootstrapper>false</IsWebBootstrapper>
    <UseApplicationTrust>false</UseApplicationTrust>
    <BootstrapperEnabled>true</BootstrapperEnabled>
  </PropertyGroup>
  <PropertyGroup Condition=" '$(Configuration)|$(Platform)' == 'Debug|AnyCPU' ">
    <PlatformTarget>AnyCPU</PlatformTarget>
    <DebugSymbols>true</DebugSymbols>
    <DebugType>full</DebugType>
    <Optimize>false</Optimize>
    <OutputPath>bin\Debug\</OutputPath>
    <DefineConstants>DEBUG;TRACE</DefineConstants>
    <ErrorReport>prompt</ErrorReport>
    <WarningLevel>4</WarningLevel>
  </PropertyGroup>
  <PropertyGroup Condition=" '$(Configuration)|$(Platform)' == 'Release|AnyCPU' ">
    <PlatformTarget>AnyCPU</PlatformTarget>
    <DebugType>pdbonly</DebugType>
    <Optimize>true</Optimize>
    <OutputPath>bin\Release\</OutputPath>
    <DefineConstants>TRACE</DefineConstants>
    <ErrorReport>prompt</ErrorReport>
    <WarningLevel>4</WarningLevel>
  </PropertyGroup>
  <ItemGroup>
    <Compile Include="AzureManagementAPIWrapperConfiguration.cs" />
    <Compile Include="Instance.cs" />
    <Compile Include="ISearchServiceClient.cs" />
    <Compile Include="Job.cs" />
    <Compile Include="PackageLagCatalogLeafProcessor.cs" />
    <Compile Include="PackageLagMonitorConfiguration.cs" />
    <Compile Include="Program.cs" />
    <Compile Include="Properties\AssemblyInfo.cs" />
    <Compile Include="RegionInformation.cs" />
    <Compile Include="SearchDiagnosticResponse.cs" />
    <Compile Include="SearchResultResponse.cs" />
    <Compile Include="SearchServiceClient.cs" />
    <Compile Include="SearchServiceConfiguration.cs" />
    <Compile Include="Telemetry\IPackageLagTelemetryService.cs" />
    <Compile Include="Telemetry\PackageLagTelemetryService.cs" />
  </ItemGroup>
  <ItemGroup>
    <None Include="App.config">
      <SubType>Designer</SubType>
    </None>
    <None Include="Monitoring.PackageLag.nuspec" />
    <None Include="Scripts\Functions.ps1" />
    <None Include="Scripts\PostDeploy.ps1" />
    <None Include="Scripts\PreDeploy.ps1" />
    <None Include="Scripts\Monitoring.PackageLag.cmd" />
    <None Include="Settings\prod.json" />
    <None Include="Settings\int.json" />
    <None Include="Settings\dev.json" />
  </ItemGroup>
  <ItemGroup>
    <ProjectReference Include="..\NuGet.Jobs.Common\NuGet.Jobs.Common.csproj">
      <Project>{4b4b1efb-8f33-42e6-b79f-54e7f3293d31}</Project>
      <Name>NuGet.Jobs.Common</Name>
    </ProjectReference>
  </ItemGroup>
  <ItemGroup>
    <PackageReference Include="Autofac.Extensions.DependencyInjection">
      <Version>4.2.2</Version>
    </PackageReference>
    <PackageReference Include="Microsoft.Extensions.Configuration">
      <Version>1.1.2</Version>
    </PackageReference>
    <PackageReference Include="Microsoft.Extensions.Configuration.Json">
      <Version>1.1.2</Version>
    </PackageReference>
    <PackageReference Include="Microsoft.Extensions.DependencyInjection">
      <Version>1.1.1</Version>
    </PackageReference>
    <PackageReference Include="Microsoft.Extensions.Logging">
      <Version>1.1.2</Version>
    </PackageReference>
    <PackageReference Include="Microsoft.Extensions.Options.ConfigurationExtensions">
      <Version>1.1.2</Version>
    </PackageReference>
    <PackageReference Include="Microsoft.Extensions.Primitives">
      <Version>1.1.1</Version>
    </PackageReference>
    <PackageReference Include="Newtonsoft.Json">
      <Version>11.0.2</Version>
    </PackageReference>
    <PackageReference Include="NuGet.Protocol.Catalog">
      <Version>0.5.0-CI-20180510-012541</Version>
    </PackageReference>
    <PackageReference Include="NuGet.Services.AzureManagement">
<<<<<<< HEAD
      <Version>2.27.0</Version>
=======
      <Version>2.33.0</Version>
>>>>>>> 96d92936
    </PackageReference>
    <PackageReference Include="System.Net.Http">
      <Version>4.3.3</Version>
    </PackageReference>
    <PackageReference Include="MicroBuild.Core">
      <Version>0.3.0</Version>
      <IncludeAssets>runtime; build; native; contentfiles; analyzers</IncludeAssets>
      <PrivateAssets>all</PrivateAssets>
    </PackageReference>
  </ItemGroup>
  <ItemGroup>
    <Content Include="Scripts\nssm.exe" />
  </ItemGroup>
  <ItemGroup>
    <BootstrapperPackage Include=".NETFramework,Version=v4.6.2">
      <Visible>False</Visible>
      <ProductName>Microsoft .NET Framework 4.6.2 %28x86 and x64%29</ProductName>
      <Install>true</Install>
    </BootstrapperPackage>
    <BootstrapperPackage Include="Microsoft.Net.Framework.3.5.SP1">
      <Visible>False</Visible>
      <ProductName>.NET Framework 3.5 SP1</ProductName>
      <Install>false</Install>
    </BootstrapperPackage>
  </ItemGroup>
  <Import Project="$(MSBuildToolsPath)\Microsoft.CSharp.targets" />
  <PropertyGroup>
    <SignPath>..\..\build</SignPath>
    <SignPath Condition="'$(BUILD_SOURCESDIRECTORY)' != ''">$(BUILD_SOURCESDIRECTORY)\build</SignPath>
    <SignPath Condition="'$(NuGetBuildPath)' != ''">$(NuGetBuildPath)</SignPath>
    <SignType Condition="'$(SignType)' == ''">none</SignType>
  </PropertyGroup>
  <Import Project="$(SignPath)\sign.targets" Condition="Exists('$(SignPath)\sign.targets')" />
  <Import Project="$(SignPath)\sign.microbuild.targets" Condition="Exists('$(SignPath)\sign.microbuild.targets')" />
  <Import Project="$(SignPath)\sign.scripts.targets" Condition="Exists('$(SignPath)\sign.scripts.targets')" />
  <Import Project="..\..\sign.thirdparty.targets" />
</Project><|MERGE_RESOLUTION|>--- conflicted
+++ resolved
@@ -111,11 +111,7 @@
       <Version>0.5.0-CI-20180510-012541</Version>
     </PackageReference>
     <PackageReference Include="NuGet.Services.AzureManagement">
-<<<<<<< HEAD
-      <Version>2.27.0</Version>
-=======
       <Version>2.33.0</Version>
->>>>>>> 96d92936
     </PackageReference>
     <PackageReference Include="System.Net.Http">
       <Version>4.3.3</Version>
