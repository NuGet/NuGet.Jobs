--- conflicted
+++ resolved
@@ -105,11 +105,7 @@
       <Version>0.5.0-CI-20180510-012541</Version>
     </PackageReference>
     <PackageReference Include="NuGet.Services.AzureManagement">
-<<<<<<< HEAD
-      <Version>2.42.0</Version>
-=======
       <Version>2.47.0</Version>
->>>>>>> 4f09482a
     </PackageReference>
     <PackageReference Include="System.Net.Http">
       <Version>4.3.3</Version>
