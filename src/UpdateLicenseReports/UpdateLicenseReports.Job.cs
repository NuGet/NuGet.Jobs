﻿// Copyright (c) .NET Foundation. All rights reserved.
// Licensed under the Apache License, Version 2.0. See License.txt in the project root for license information.

using System;
using System.Collections.Generic;
using System.ComponentModel.Design;
using System.Data;
using System.IO;
using System.Linq;
using System.Net;
using System.Threading.Tasks;
using Dapper;
using Microsoft.Extensions.Logging;
using Newtonsoft.Json.Linq;
using Newtonsoft.Json.Schema;
using NuGet.Jobs;
<<<<<<< HEAD
using NuGet.Jobs.Extensions;
using NuGet.Services.KeyVault;
using NuGet.Services.Sql;
=======
>>>>>>> 5b766ba5

namespace UpdateLicenseReports
{
    internal class Job : JobBase
    {
        private const int _defaultRetryCount = 4;
        private static readonly JSchema _sonatypeSchema = JSchema.Parse(@"{ 'type': 'object',
            'properties': {
                'next'   : { 'type' : 'string' },
                'events' : {
                    'type': 'array',
                    'items': {
                        'type': 'object',
                        'properties': {
                            'sequence'  : { 'type' : 'integer', 'required': true },
                            'packageId' : { 'type' : 'string', 'required': true },
                            'version'   : { 'type' : 'string', 'required': true },
                            'licenses'  : { 'type' : 'array', 'items': { 'type': 'string' } },
                            'reportUrl' : { 'type' : 'string' },
                            'comment'   : { 'type' : 'string' }
                        } } } } }");

        private Uri _licenseReportService;
        private string _licenseReportUser;
        private string _licenseReportPassword;
        private int? _retryCount;
        private NetworkCredential _licenseReportCredentials;

        private static PackageLicenseReport CreateReport(JObject messageEvent)
        {
            PackageLicenseReport report = new PackageLicenseReport(messageEvent["sequence"].Value<int>());
            report.PackageId = messageEvent.Value<string>("packageId");
            report.Version = messageEvent.Value<string>("version");
            report.ReportUrl = messageEvent.Value<string>("reportUrl");
            report.Comment = messageEvent.Value<string>("comment");
            foreach (JValue l in messageEvent["licenses"])
            {
                report.Licenses.Add(l.Value<string>());
            }
            return report;
        }

        public override void Init(IServiceContainer serviceContainer, IDictionary<string, string> jobArgsDictionary)
        {
<<<<<<< HEAD
            var secretInjector = serviceContainer.GetService<ISecretInjector>();
            var dbConnectionString = JobConfigurationManager.GetArgument(jobArgsDictionary, JobArgumentNames.PackageDatabase);
            _packageDbConnectionFactory = new AzureSqlConnectionFactory(dbConnectionString, secretInjector);
=======
            RegisterDatabase(serviceContainer, jobArgsDictionary, JobArgumentNames.PackageDatabase);
>>>>>>> 5b766ba5

            var retryCountString = JobConfigurationManager.TryGetArgument(jobArgsDictionary, JobArgumentNames.RetryCount);
            if (string.IsNullOrEmpty(retryCountString))
            {
                _retryCount = _defaultRetryCount;
            }
            else
            {
                _retryCount = Convert.ToInt32(retryCountString);
            }

            _licenseReportService = new Uri(JobConfigurationManager.TryGetArgument(jobArgsDictionary, JobArgumentNames.LicenseReportService));
            _licenseReportUser = JobConfigurationManager.TryGetArgument(jobArgsDictionary, JobArgumentNames.LicenseReportUser);
            _licenseReportPassword = JobConfigurationManager.TryGetArgument(jobArgsDictionary, JobArgumentNames.LicenseReportPassword);

            // Build credentials
            if (!string.IsNullOrEmpty(_licenseReportUser))
            {
                if (!string.IsNullOrEmpty(_licenseReportPassword))
                {
                    _licenseReportCredentials = new NetworkCredential(_licenseReportUser, _licenseReportPassword);
                }
                else
                {
                    _licenseReportCredentials = new NetworkCredential(_licenseReportUser, string.Empty);
                }
            }
            else if (!string.IsNullOrEmpty(_licenseReportPassword))
            {
                _licenseReportCredentials = new NetworkCredential(string.Empty, _licenseReportPassword);
            }
        }

        public override async Task Run()
        {
            // Fetch next report url
            var nextLicenseReport = await FetchNextReportUrlAsync();

            // Process that report
            while (nextLicenseReport != null && await ProcessReportsAsync(nextLicenseReport))
            {
                nextLicenseReport = await FetchNextReportUrlAsync();
            }
        }

        private async Task<Uri> FetchNextReportUrlAsync()
        {
            Uri nextLicenseReport = null;
            using (var connection = await OpenSqlConnectionAsync(JobArgumentNames.PackageDatabase))
            {
                Logger.LogInformation("Fetching next report URL from {DataSource}/{InitialCatalog}",
                    connection.DataSource, connection.Database);

                var nextReportUrl = (await connection.QueryAsync<string>(
                    @"SELECT TOP 1 NextLicenseReport FROM GallerySettings")).SingleOrDefault();

                if (string.IsNullOrEmpty(nextReportUrl))
                {
                    Logger.LogInformation("No next report URL found, using default");
                }
                else if (!Uri.TryCreate(nextReportUrl, UriKind.Absolute, out nextLicenseReport))
                {
                    Logger.LogInformation("Next Report URL '{NextReportUrl}' is invalid. Using default", nextReportUrl);
                }

                nextLicenseReport = nextLicenseReport ?? _licenseReportService;

                Logger.LogInformation("Fetched next report URL '{NextReportUrl}' from {DataSource}/{InitialCatalog}",
                    (nextLicenseReport == null ? string.Empty : nextLicenseReport.AbsoluteUri),
                    connection.DataSource, connection.Database);
            }

            return nextLicenseReport;
        }

        private async Task<bool> ProcessReportsAsync(Uri nextLicenseReport)
        {
            HttpWebResponse response = null;
            var tries = 0;

            Logger.LogInformation("Downloading license report {ReportUrl}", nextLicenseReport.AbsoluteUri);

            while (tries < _retryCount.Value && response == null)
            {
                var request = (HttpWebRequest)WebRequest.Create(nextLicenseReport);
                if (_licenseReportCredentials != null)
                {
                    request.Credentials = _licenseReportCredentials;
                }

                WebException thrown = null;
                try
                {
                    response = (HttpWebResponse)(await request.GetResponseAsync());
                }
                catch (WebException ex)
                {
                    response = null;
                    if (ex.Status == WebExceptionStatus.Timeout || ex.Status == WebExceptionStatus.ConnectFailure)
                    {
                        // Try again in 10 seconds
                        tries++;
                        if (tries < _retryCount.Value)
                        {
                            thrown = ex;
                        }
                        else
                        {
                            throw;
                        }
                    }
                    else
                    {
                        throw;
                    }
                }

                if (thrown != null)
                {
                    Logger.LogInformation("Error downloading report {ReportUrl}, retrying. {Exception}", nextLicenseReport.AbsoluteUri, thrown);
                    await Task.Delay(10 * 1000);
                }
            }

            Logger.LogInformation("Downloaded license report {ReportUrl}", nextLicenseReport.AbsoluteUri);
            Logger.LogInformation("Processing license report {ReportUrl}", nextLicenseReport.AbsoluteUri);

            using (response)
            {
                if (response.StatusCode == HttpStatusCode.OK)
                {
                    Logger.LogInformation("Reading license report {ReportUrl}", nextLicenseReport.AbsoluteUri);

                    string content;
                    using (var reader = new StreamReader(response.GetResponseStream()))
                    {
                        content = await reader.ReadToEndAsync();
                    }

                    Logger.LogInformation("Read license report {ReportUrl}", nextLicenseReport.AbsoluteUri);

                    var sonatypeMessage = JObject.Parse(content);
                    if (!sonatypeMessage.IsValid(_sonatypeSchema))
                    {
                        Logger.LogInformation("Invalid license report in {ReportUrl}. {Error}", nextLicenseReport.AbsoluteUri, Strings.UpdateLicenseReportsJob_JsonDoesNotMatchSchema);
                        return false;
                    }

                    var events = sonatypeMessage["events"].Cast<JObject>().ToList();
                    foreach (var messageEvent in events)
                    {
                        var report = CreateReport(messageEvent);

                        Logger.LogInformation("Storing license report for {PackageId} {PackageVersion}", report.PackageId, report.Version);

                        if (await StoreReportAsync(report) == -1)
                        {
                            Logger.LogInformation("Unable to store report for {PackageId} {PackageVersion}. Package does not exist in database.", report.PackageId, report.Version);
                        }
                        else
                        {
                            Logger.LogInformation("Stored license report for {PackageId} {PackageVersion}", report.PackageId, report.Version);
                        }
                    }

                    // Store the next URL
                    if (sonatypeMessage["next"].Value<string>().Length > 0)
                    {
                        var nextReportUrl = sonatypeMessage["next"].Value<string>();
                        if (!Uri.TryCreate(nextReportUrl, UriKind.Absolute, out nextLicenseReport))
                        {
                            Logger.LogInformation("Invalid next report URL: {NextReportUrl}", nextReportUrl);
                            return false;
                        }

                        Logger.LogInformation("Storing next license report URL: {NextReportUrl}", nextLicenseReport.AbsoluteUri);

                        // Record the next report to the database so we can check it again if we get aborted before finishing.
                        using (var connection = await OpenSqlConnectionAsync(JobArgumentNames.PackageDatabase))
                        {
                            await connection.QueryAsync<int>(@"
                                        UPDATE GallerySettings
                                        SET NextLicenseReport = @nextLicenseReport",
                                new { nextLicenseReport = nextLicenseReport.AbsoluteUri });
                        }

                        return true; // Continue and read the next report later
                    }
                    else
                    {
                        nextLicenseReport = null;
                    }

                    Logger.LogInformation("Processing license report {NextReportUrl}", nextLicenseReport.AbsoluteUri);
                }
                else if (response.StatusCode != HttpStatusCode.NoContent)
                {
                    Logger.LogInformation("No report for {NextReportUrl} yet.", nextLicenseReport.AbsoluteUri);
                }
                else
                {
                    Logger.LogInformation("HTTP {StatusCode} error requesting {NextReportUrl}: {StatusDescription}", response.StatusCode, nextLicenseReport.AbsoluteUri, response.StatusDescription);
                }

                return false;
            }
        }

        private async Task<int> StoreReportAsync(PackageLicenseReport report)
        {
            using (var connection = await OpenSqlConnectionAsync(JobArgumentNames.PackageDatabase))
            using (var command = connection.CreateCommand())
            {
                command.CommandText = "AddPackageLicenseReport2";
                command.CommandType = CommandType.StoredProcedure;

                var licensesNames = new DataTable();
                licensesNames.Columns.Add("Name", typeof(string));

                foreach (string license in report.Licenses.Select(l => l.Trim()).Distinct(StringComparer.OrdinalIgnoreCase))
                {
                    licensesNames.Rows.Add(license);
                }

                command.Parameters.AddWithValue("@licenseNames", licensesNames);
                command.Parameters.AddWithValue("@sequence", report.Sequence);
                command.Parameters.AddWithValue("@packageId", report.PackageId);
                command.Parameters.AddWithValue("@version", report.Version);
                command.Parameters.AddWithValue("@reportUrl", report.ReportUrl ?? string.Empty);
                command.Parameters.AddWithValue("@comment", report.Comment);

                return (int)await command.ExecuteScalarAsync();
            }
        }

        private class PackageLicenseReport
        {
            public int Sequence { get; set; }

            public string PackageId { get; set; }

            public string Version { get; set; }

            public string ReportUrl { get; set; }

            public string Comment { get; set; }

            public ICollection<string> Licenses { get; private set; }

            public PackageLicenseReport(int sequence)
            {
                Sequence = sequence;
                PackageId = null;
                Version = null;
                ReportUrl = null;
                Comment = null;
                Licenses = new LinkedList<string>();
            }

            public override string ToString()
            {
                return string.Format("{{ {0}, {1}, [ {2} ] }}", Sequence, string.Join(", ", PackageId, Version, ReportUrl, Comment), string.Join(", ", Licenses));
            }
        }

    }
}<|MERGE_RESOLUTION|>--- conflicted
+++ resolved
@@ -14,12 +14,9 @@
 using Newtonsoft.Json.Linq;
 using Newtonsoft.Json.Schema;
 using NuGet.Jobs;
-<<<<<<< HEAD
 using NuGet.Jobs.Extensions;
 using NuGet.Services.KeyVault;
 using NuGet.Services.Sql;
-=======
->>>>>>> 5b766ba5
 
 namespace UpdateLicenseReports
 {
@@ -64,13 +61,7 @@
 
         public override void Init(IServiceContainer serviceContainer, IDictionary<string, string> jobArgsDictionary)
         {
-<<<<<<< HEAD
-            var secretInjector = serviceContainer.GetService<ISecretInjector>();
-            var dbConnectionString = JobConfigurationManager.GetArgument(jobArgsDictionary, JobArgumentNames.PackageDatabase);
-            _packageDbConnectionFactory = new AzureSqlConnectionFactory(dbConnectionString, secretInjector);
-=======
             RegisterDatabase(serviceContainer, jobArgsDictionary, JobArgumentNames.PackageDatabase);
->>>>>>> 5b766ba5
 
             var retryCountString = JobConfigurationManager.TryGetArgument(jobArgsDictionary, JobArgumentNames.RetryCount);
             if (string.IsNullOrEmpty(retryCountString))
