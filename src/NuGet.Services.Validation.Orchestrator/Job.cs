﻿// Copyright (c) .NET Foundation. All rights reserved.
// Licensed under the Apache License, Version 2.0. See License.txt in the project root for license information.

using System;
using System.Collections.Generic;
using System.ComponentModel.Design;
using System.Data.Common;
using System.Net;
using System.Net.Http;
using System.Reflection;
using System.Threading.Tasks;
using AnglicanGeek.MarkdownMailer;
using Autofac;
using Autofac.Core;
using Autofac.Extensions.DependencyInjection;
using Microsoft.ApplicationInsights;
using Microsoft.Extensions.Configuration;
using Microsoft.Extensions.DependencyInjection;
using Microsoft.Extensions.Logging;
using Microsoft.Extensions.Options;
using Microsoft.WindowsAzure.Storage;
using NuGetGallery;
using NuGet.Jobs;
using NuGet.Jobs.Configuration;
using NuGet.Jobs.Validation;
using NuGet.Jobs.Validation.Common;
using NuGet.Jobs.Validation.PackageSigning.Messages;
using NuGet.Jobs.Validation.PackageSigning.Storage;
using NuGet.Jobs.Validation.ScanAndSign;
using NuGet.Jobs.Validation.Storage;
using NuGet.Services.Configuration;
using NuGet.Services.KeyVault;
using NuGet.Services.Logging;
using NuGet.Services.ServiceBus;
using NuGet.Services.Sql;
using NuGet.Services.Validation.Orchestrator.PackageSigning.ScanAndSign;
using NuGet.Services.Validation.Orchestrator.Telemetry;
using NuGet.Services.Validation.PackageSigning.ProcessSignature;
using NuGet.Services.Validation.PackageSigning.ValidateCertificate;
using NuGet.Services.Validation.Vcs;
using NuGetGallery.Diagnostics;
using NuGetGallery.Services;

namespace NuGet.Services.Validation.Orchestrator
{
    public class Job : JobBase
    {
        private const string ConfigurationArgument = "Configuration";
        private const string ValidateArgument = "Validate";

        private const string ConfigurationSectionName = "Configuration";
        private const string VcsSectionName = "Vcs";
        private const string PackageSigningSectionName = "PackageSigning";
        private const string PackageCertificatesSectionName = "PackageCertificates";
        private const string ScanAndSignSectionName = "ScanAndSign";
        private const string RunnerConfigurationSectionName = "RunnerConfiguration";
        private const string GalleryDbConfigurationSectionName = "GalleryDb";
        private const string ValidationDbConfigurationSectionName = "ValidationDb";
        private const string ServiceBusConfigurationSectionName = "ServiceBus";
        private const string SmtpConfigurationSectionName = "Smtp";
        private const string EmailConfigurationSectionName = "Email";
        private const string PackageDownloadTimeoutName = "PackageDownloadTimeout";

        private const string VcsBindingKey = VcsSectionName;
        private const string PackageVerificationTopicClientBindingKey = "PackageVerificationTopicClient";
        private const string PackageSignatureBindingKey = PackageSigningSectionName;
        private const string PackageCertificatesBindingKey = PackageCertificatesSectionName;
        private const string ScanAndSignBindingKey = ScanAndSignSectionName;
        private const string ValidationStorageBindingKey = "ValidationStorage";
        private const string OrchestratorBindingKey = "Orchestrator";

        private static readonly TimeSpan KeyVaultSecretCachingTimeout = TimeSpan.FromDays(1);

        private bool _validateOnly;
        private IServiceProvider _serviceProvider;

        /// <summary>
        /// Indicates whether we had successful configuration validation or not
        /// </summary>
        public bool ConfigurationValidated { get; set; }

        public override void Init(IServiceContainer serviceContainer, IDictionary<string, string> jobArgsDictionary)
        {
            var configurationFilename = JobConfigurationManager.GetArgument(jobArgsDictionary, ConfigurationArgument);
            _validateOnly = JobConfigurationManager.TryGetBoolArgument(jobArgsDictionary, ValidateArgument, defaultValue: false);

            var configurationRoot = GetConfigurationRoot(configurationFilename, _validateOnly, out var secretInjector);
            _serviceProvider = GetServiceProvider(configurationRoot, secretInjector);

            ConfigurationValidated = false;
        }

        public override async Task Run()
        {
            var validator = GetRequiredService<ConfigurationValidator>();
            validator.Validate();
            ConfigurationValidated = true;

            if (_validateOnly)
            {
                Logger.LogInformation("Configuration validation successful");
                return;
            }

            var runner = GetRequiredService<OrchestrationRunner>();
            await runner.RunOrchestrationAsync();
        }

        private IConfigurationRoot GetConfigurationRoot(string configurationFilename, bool validateOnly, out ISecretInjector secretInjector)
        {
            Logger.LogInformation("Using the {ConfigurationFilename} configuration file", configurationFilename);
            var builder = new ConfigurationBuilder()
                .SetBasePath(Environment.CurrentDirectory)
                .AddJsonFile(configurationFilename, optional: false, reloadOnChange: true);

            var uninjectedConfiguration = builder.Build();

            secretInjector = null;
            if (validateOnly)
            {
                // don't try to access KeyVault if only validation is requested:
                // we might not be running on a machine with KeyVault access.
                // Validation settings should not contain KeyVault references anyway
                return uninjectedConfiguration;
            }

            var secretReaderFactory = new ConfigurationRootSecretReaderFactory(uninjectedConfiguration);
            var cachingSecretReaderFactory = new CachingSecretReaderFactory(secretReaderFactory, KeyVaultSecretCachingTimeout);
            secretInjector = cachingSecretReaderFactory.CreateSecretInjector(cachingSecretReaderFactory.CreateSecretReader());

            builder = new ConfigurationBuilder()
                .SetBasePath(Environment.CurrentDirectory)
                .AddInjectedJsonFile(configurationFilename, secretInjector);

            return builder.Build();
        }

        private IServiceProvider GetServiceProvider(IConfigurationRoot configurationRoot, ISecretInjector secretInjector)
        {
            var services = new ServiceCollection();
            if (!_validateOnly)
            {
                services.AddSingleton(secretInjector);
            }

            ConfigureLibraries(services);
            ConfigureJobServices(services, configurationRoot);

            return CreateProvider(services);
        }

        private void ConfigureLibraries(IServiceCollection services)
        {
            // we do not call services.AddOptions here, because we want our own custom version of IOptionsSnapshot 
            // to be present in the service collection for KeyVault secret injection to work properly
            services.Add(ServiceDescriptor.Scoped(typeof(IOptionsSnapshot<>), typeof(NonCachingOptionsSnapshot<>)));
            services.AddSingleton(LoggerFactory);
            services.AddLogging();
        }

<<<<<<< HEAD
        private void ConfigureJobServices(IServiceCollection services, IConfigurationRoot configurationRoot) 
=======
        private DbConnection CreateDbConnection<T>(IServiceProvider serviceProvider) where T : IDbConfiguration
        {
            var connectionString = serviceProvider.GetRequiredService<IOptionsSnapshot<T>>().Value.ConnectionString;
            var connectionFactory = new AzureSqlConnectionFactory(connectionString,
                serviceProvider.GetRequiredService<ISecretInjector>());

            return Task.Run(() => connectionFactory.CreateAsync()).Result;
        }

        private void ConfigureJobServices(IServiceCollection services, IConfigurationRoot configurationRoot)
>>>>>>> 2b66b620
        {
            services.Configure<ValidationConfiguration>(configurationRoot.GetSection(ConfigurationSectionName));
            services.Configure<VcsConfiguration>(configurationRoot.GetSection(VcsSectionName));
            services.Configure<ProcessSignatureConfiguration>(configurationRoot.GetSection(PackageSigningSectionName));
            services.Configure<ValidateCertificateConfiguration>(configurationRoot.GetSection(PackageCertificatesSectionName));
            services.Configure<OrchestrationRunnerConfiguration>(configurationRoot.GetSection(RunnerConfigurationSectionName));
            services.Configure<GalleryDbConfiguration>(configurationRoot.GetSection(GalleryDbConfigurationSectionName));
            services.Configure<ValidationDbConfiguration>(configurationRoot.GetSection(ValidationDbConfigurationSectionName));
            services.Configure<ServiceBusConfiguration>(configurationRoot.GetSection(ServiceBusConfigurationSectionName));
            services.Configure<SmtpConfiguration>(configurationRoot.GetSection(SmtpConfigurationSectionName));
            services.Configure<EmailConfiguration>(configurationRoot.GetSection(EmailConfigurationSectionName));
            services.Configure<ScanAndSignConfiguration>(configurationRoot.GetSection(ScanAndSignSectionName));
            services.Configure<ScanAndSignEnqueuerConfiguration>(configurationRoot.GetSection(ScanAndSignSectionName));

            services.AddTransient<ConfigurationValidator>();
            services.AddTransient<OrchestrationRunner>();

            services.AddScoped<NuGetGallery.IEntitiesContext>(serviceProvider =>
                new NuGetGallery.EntitiesContext(
                    CreateDbConnection<GalleryDbConfiguration>(serviceProvider),
                    readOnly: false)
                    );
            services.AddScoped(serviceProvider =>
                new ValidationEntitiesContext(
                    CreateDbConnection<ValidationDbConfiguration>(serviceProvider)));

            services.AddScoped<IValidationEntitiesContext>(serviceProvider =>
                serviceProvider.GetRequiredService<ValidationEntitiesContext>());
            services.AddScoped<IValidationStorageService, ValidationStorageService>();
            services.Add(ServiceDescriptor.Transient(typeof(NuGetGallery.IEntityRepository<>), typeof(NuGetGallery.EntityRepository<>)));
            services.AddTransient<NuGetGallery.ICorePackageService, NuGetGallery.CorePackageService>();
            services.AddTransient<IEntityService<Package>,PackageEntityService>();
            services.AddTransient<ISubscriptionClient>(serviceProvider =>
            {
                var configuration = serviceProvider.GetRequiredService<IOptionsSnapshot<ServiceBusConfiguration>>().Value;
                return new SubscriptionClientWrapper(configuration.ConnectionString, configuration.TopicPath, configuration.SubscriptionName);
            });
            services.AddTransient<ITopicClient>(serviceProvider =>
            {
                var configuration = serviceProvider.GetRequiredService<IOptionsSnapshot<ServiceBusConfiguration>>().Value;
                return new TopicClientWrapper(configuration.ConnectionString, configuration.TopicPath);
            });
            services.AddTransient<IPackageValidationEnqueuer, PackageValidationEnqueuer>();
            services.AddTransient<IValidatorProvider, ValidatorProvider>();
            services.AddTransient<IValidationSetProvider<Package>, ValidationSetProvider<Package>>();
            services.AddTransient<IMessageHandler<PackageValidationMessageData>, PackageValidationMessageHandler>();
            services.AddTransient<IServiceBusMessageSerializer, ServiceBusMessageSerializer>();
            services.AddTransient<IBrokeredMessageSerializer<PackageValidationMessageData>, PackageValidationMessageDataSerializationAdapter>();
            services.AddTransient<ICriteriaEvaluator<Package>, PackageCriteriaEvaluator>();
            services.AddTransient<VcsValidator>();
            services.AddTransient<IProcessSignatureEnqueuer, ProcessSignatureEnqueuer>();
            services.AddTransient<NuGetGallery.ICloudBlobClient>(c =>
                {
                    var configurationAccessor = c.GetRequiredService<IOptionsSnapshot<ValidationConfiguration>>();
                    return new NuGetGallery.CloudBlobClientWrapper(
                        configurationAccessor.Value.ValidationStorageConnectionString,
                        readAccessGeoRedundant: false);
                });
            services.AddTransient<NuGetGallery.ICoreFileStorageService, NuGetGallery.CloudBlobCoreFileStorageService>();
            services.AddTransient<IValidationFileServiceMetadata, PackageValidationFileServiceMetadata>();
            services.AddTransient<IValidationFileService, ValidationFileService>();
            services.AddTransient<IFileDownloader, PackageDownloader>();
            services.AddTransient<IStatusProcessor<Package>, EntityStatusProcessor<Package>>();
            services.AddTransient<IValidationSetProvider<Package>, ValidationSetProvider<Package>>();
            services.AddTransient<IValidationSetProcessor, ValidationSetProcessor>();
            services.AddTransient<IBrokeredMessageSerializer<SignatureValidationMessage>, SignatureValidationMessageSerializer>();
            services.AddTransient<IBrokeredMessageSerializer<CertificateValidationMessage>, CertificateValidationMessageSerializer>();
            services.AddTransient<IBrokeredMessageSerializer<ScanAndSignMessage>, ScanAndSignMessageSerializer>();
            services.AddTransient<IValidatorStateService, ValidatorStateService>();
            services.AddTransient<ISimpleCloudBlobProvider, SimpleCloudBlobProvider>();
            services.AddTransient<PackageSignatureProcessor>();
            services.AddTransient<PackageSignatureValidator>();
            services.AddTransient<MailSenderConfiguration>(serviceProvider =>
            {
                var smtpConfigurationAccessor = serviceProvider.GetRequiredService<IOptionsSnapshot<SmtpConfiguration>>();
                var smtpConfiguration = smtpConfigurationAccessor.Value;
                if (string.IsNullOrWhiteSpace(smtpConfiguration.SmtpUri))
                {
                    return new MailSenderConfiguration();
                }
                var smtpUri = new SmtpUri(new Uri(smtpConfiguration.SmtpUri));
                return new MailSenderConfiguration
                {
                    DeliveryMethod = System.Net.Mail.SmtpDeliveryMethod.Network,
                    Host = smtpUri.Host,
                    Port = smtpUri.Port,
                    EnableSsl = smtpUri.Secure,
                    UseDefaultCredentials = false,
                    Credentials = new NetworkCredential(
                        smtpUri.UserName,
                        smtpUri.Password)
                };
            });
            services.AddTransient<IMailSender>(serviceProvider =>
            {
                var mailSenderConfiguration = serviceProvider.GetRequiredService<MailSenderConfiguration>();
                return string.IsNullOrWhiteSpace(mailSenderConfiguration.Host)
                    ? (IMailSender)new DiskMailSender()
                    : (IMailSender)new MailSender(mailSenderConfiguration);
            });
            services.AddTransient<ICoreMessageServiceConfiguration, CoreMessageServiceConfiguration>();
            services.AddTransient<ICoreMessageService, CoreMessageService>();
            services.AddTransient<IMessageService<Package>, PackageMessageService>();
            services.AddTransient<ICommonTelemetryService, CommonTelemetryService>();
            services.AddTransient<ITelemetryService, TelemetryService>();
            services.AddTransient<ITelemetryClient, TelemetryClientWrapper>();
            services.AddTransient<IDiagnosticsService, LoggerDiagnosticsService>();
            services.AddSingleton(new TelemetryClient());
            services.AddTransient<IValidationOutcomeProcessor<Package>, ValidationOutcomeProcessor<Package>>();
            services.AddSingleton(p =>
            {
                var assembly = Assembly.GetEntryAssembly();
                var assemblyName = assembly.GetName().Name;
                var assemblyVersion = assembly.GetCustomAttribute<AssemblyInformationalVersionAttribute>()?.InformationalVersion ?? "0.0.0";

                var client = new HttpClient(new WebRequestHandler
                {
                    AllowPipelining = true,
                    AutomaticDecompression = (DecompressionMethods.GZip | DecompressionMethods.Deflate),
                });

                client.Timeout = configurationRoot.GetValue<TimeSpan>(PackageDownloadTimeoutName);
                client.DefaultRequestHeaders.Add("User-Agent", $"{assemblyName}/{assemblyVersion}");

                return client;
            });
        }

        private static IServiceProvider CreateProvider(IServiceCollection services)
        {
            var containerBuilder = new ContainerBuilder();
            containerBuilder.Populate(services);

            /// Initialize dependencies for the <see cref="VcsValidator"/>. There is some additional complexity here
            /// because the implementations require ambiguous types (such as a <see cref="string"/> and a
            /// <see cref="CloudStorageAccount"/> which there may be more than one configuration of).
            containerBuilder
                .Register(c =>
                {
                    var vcsConfiguration = c.Resolve<IOptionsSnapshot<VcsConfiguration>>();
                    var cloudStorageAccount = CloudStorageAccount.Parse(vcsConfiguration.Value.DataStorageAccount);
                    return cloudStorageAccount;
                })
                .Keyed<CloudStorageAccount>(VcsBindingKey);
            containerBuilder
                .Register(c =>
                {
                    var serviceBusConfiguration = c.Resolve<IOptionsSnapshot<ServiceBusConfiguration>>();
                    var topicClient = new TopicClientWrapper(serviceBusConfiguration.Value.ConnectionString, serviceBusConfiguration.Value.TopicPath);
                    return topicClient;
                })
                .Keyed<TopicClientWrapper>(PackageVerificationTopicClientBindingKey);

            containerBuilder
                .RegisterType<PackageValidationService>()
                .WithKeyedParameter(typeof(CloudStorageAccount), VcsBindingKey)
                .WithParameter(new ResolvedParameter(
                    (pi, ctx) => pi.ParameterType == typeof(string),
                    (pi, ctx) => ctx.Resolve<IOptionsSnapshot<VcsConfiguration>>().Value.ContainerName))
                .As<IPackageValidationService>();

            containerBuilder
                .RegisterType<PackageValidationAuditor>()
                .WithKeyedParameter(typeof(CloudStorageAccount), VcsBindingKey)
                .WithParameter(new ResolvedParameter(
                    (pi, ctx) => pi.ParameterType == typeof(string),
                    (pi, ctx) => ctx.Resolve<IOptionsSnapshot<VcsConfiguration>>().Value.ContainerName))
                .As<IPackageValidationAuditor>();

            containerBuilder
                .RegisterType<ProcessSignatureEnqueuer>()
                .WithParameter(new ResolvedParameter(
                    (pi, ctx) => pi.ParameterType == typeof(ITopicClient),
                    (pi, ctx) => ctx.ResolveKeyed<TopicClientWrapper>(PackageVerificationTopicClientBindingKey)))
                .WithParameter(new ResolvedParameter(
                    (pi, ctx) => pi.ParameterType == typeof(IBrokeredMessageSerializer<SignatureValidationMessage>),
                    (pi, ctx) => ctx.Resolve<SignatureValidationMessageSerializer>()
                    ))
                .As<IProcessSignatureEnqueuer>();

            containerBuilder
                .RegisterType<ScopedMessageHandler<PackageValidationMessageData>>()
                .Keyed<IMessageHandler<PackageValidationMessageData>>(OrchestratorBindingKey);

            containerBuilder
                .RegisterTypeWithKeyedParameter<
                    ISubscriptionProcessor<PackageValidationMessageData>, 
                    SubscriptionProcessor<PackageValidationMessageData>, 
                    IMessageHandler<PackageValidationMessageData>>(
                        OrchestratorBindingKey);

            ConfigurePackageSigningValidators(containerBuilder);
            ConfigurePackageCertificatesValidator(containerBuilder);
            ConfigureScanAndSignProcessor(containerBuilder);

            return new AutofacServiceProvider(containerBuilder.Build());
        }

        private static void ConfigurePackageSigningValidators(ContainerBuilder builder)
        {
            // Configure the validator state service for the package certificates validator.
            builder
                .RegisterType<ValidatorStateService>()
                .WithParameter(
                    (pi, ctx) => pi.ParameterType == typeof(string),
                    (pi, ctx) => ValidatorName.PackageSignatureProcessor)
                .Keyed<IValidatorStateService>(PackageSignatureBindingKey);

            // Configure the package signature verification enqueuer.
            builder
                .Register(c =>
                {
                    var configuration = c.Resolve<IOptionsSnapshot<ProcessSignatureConfiguration>>().Value.ServiceBus;

                    return new TopicClientWrapper(configuration.ConnectionString, configuration.TopicPath);
                })
                .Keyed<ITopicClient>(PackageSignatureBindingKey);

            builder
                .RegisterType<ProcessSignatureEnqueuer>()
                .WithKeyedParameter(typeof(ITopicClient), PackageSignatureBindingKey)
                .As<IProcessSignatureEnqueuer>();

            // Configure the package signature validators. The processor runs before packages are
            // repository signed and can strip unacceptable repository signatures. The validator
            // runs after packages are repository signed.
            builder
                .RegisterType<PackageSignatureProcessor>()
                .WithKeyedParameter(typeof(IValidatorStateService), PackageSignatureBindingKey)
                .As<PackageSignatureProcessor>();

            builder
                .RegisterType<PackageSignatureValidator>()
                .WithKeyedParameter(typeof(IValidatorStateService), PackageSignatureBindingKey)
                .As<PackageSignatureValidator>();
        }

        private static void ConfigurePackageCertificatesValidator(ContainerBuilder builder)
        {
            // Configure the validator state service for the package certificates validator.
            builder
                .RegisterType<ValidatorStateService>()
                .WithParameter(
                    (pi, ctx) => pi.ParameterType == typeof(string),
                    (pi, ctx) => ValidatorName.PackageCertificate)
                .Keyed<IValidatorStateService>(PackageCertificatesBindingKey);

            // Configure the certificate verification enqueuer.
            builder
                .Register(c =>
                {
                    var configuration = c.Resolve<IOptionsSnapshot<ValidateCertificateConfiguration>>().Value.ServiceBus;

                    return new TopicClientWrapper(configuration.ConnectionString, configuration.TopicPath);
                })
                .Keyed<ITopicClient>(PackageCertificatesBindingKey);

            builder
                .RegisterType<ValidateCertificateEnqueuer>()
                .WithKeyedParameter(typeof(ITopicClient), PackageCertificatesBindingKey)
                .As<IValidateCertificateEnqueuer>();

            // Configure the certificates validator.
            builder
                .RegisterType<PackageCertificatesValidator>()
                .WithKeyedParameter(typeof(IValidatorStateService), PackageCertificatesBindingKey)
                .WithParameter(
                    (pi, ctx) => pi.ParameterType == typeof(TimeSpan?),
                    (pi, ctx) => ctx.Resolve<IOptionsSnapshot<ValidateCertificateConfiguration>>().Value.CertificateRevalidationThreshold)
                .As<PackageCertificatesValidator>();
        }

        private static void ConfigureScanAndSignProcessor(ContainerBuilder builder)
        {
            builder
                .Register(c =>
                {
                    var configuration = c.Resolve<IOptionsSnapshot<ScanAndSignConfiguration>>().Value.ServiceBus;
                    return new TopicClientWrapper(configuration.ConnectionString, configuration.TopicPath);
                })
                .Keyed<ITopicClient>(ScanAndSignBindingKey);

            builder
                .RegisterType<ValidatorStateService>()
                .WithParameter(
                    (pi, ctx) => pi.ParameterType == typeof(string),
                    (pi, ctx) => ValidatorName.ScanAndSign)
                .Keyed<IValidatorStateService>(ScanAndSignBindingKey);

            builder
                .RegisterType<ScanAndSignEnqueuer>()
                .WithKeyedParameter(typeof(ITopicClient), ScanAndSignBindingKey)
                .As<IScanAndSignEnqueuer>();

            builder
                .RegisterType<ScanAndSignProcessor>()
                .WithKeyedParameter(typeof(IValidatorStateService), ScanAndSignBindingKey)
                .AsSelf();
        }

        private T GetRequiredService<T>()
        {
            return _serviceProvider.GetRequiredService<T>();
        }
    }
}<|MERGE_RESOLUTION|>--- conflicted
+++ resolved
@@ -158,9 +158,6 @@
             services.AddLogging();
         }
 
-<<<<<<< HEAD
-        private void ConfigureJobServices(IServiceCollection services, IConfigurationRoot configurationRoot) 
-=======
         private DbConnection CreateDbConnection<T>(IServiceProvider serviceProvider) where T : IDbConfiguration
         {
             var connectionString = serviceProvider.GetRequiredService<IOptionsSnapshot<T>>().Value.ConnectionString;
@@ -171,7 +168,6 @@
         }
 
         private void ConfigureJobServices(IServiceCollection services, IConfigurationRoot configurationRoot)
->>>>>>> 2b66b620
         {
             services.Configure<ValidationConfiguration>(configurationRoot.GetSection(ConfigurationSectionName));
             services.Configure<VcsConfiguration>(configurationRoot.GetSection(VcsSectionName));
@@ -203,7 +199,7 @@
             services.AddScoped<IValidationStorageService, ValidationStorageService>();
             services.Add(ServiceDescriptor.Transient(typeof(NuGetGallery.IEntityRepository<>), typeof(NuGetGallery.EntityRepository<>)));
             services.AddTransient<NuGetGallery.ICorePackageService, NuGetGallery.CorePackageService>();
-            services.AddTransient<IEntityService<Package>,PackageEntityService>();
+            services.AddTransient<IEntityService<Package>, PackageEntityService>();
             services.AddTransient<ISubscriptionClient>(serviceProvider =>
             {
                 var configuration = serviceProvider.GetRequiredService<IOptionsSnapshot<ServiceBusConfiguration>>().Value;
