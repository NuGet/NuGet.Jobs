﻿// Copyright (c) .NET Foundation. All rights reserved.
// Licensed under the Apache License, Version 2.0. See License.txt in the project root for license information.

using System;
using System.Collections.Generic;
using System.ComponentModel.Design;
using System.Data.Common;
using System.Net;
using System.Net.Http;
using System.Reflection;
using System.Threading.Tasks;
using AnglicanGeek.MarkdownMailer;
using Autofac;
using Autofac.Core;
using Autofac.Extensions.DependencyInjection;
using Microsoft.ApplicationInsights;
using Microsoft.Extensions.Configuration;
using Microsoft.Extensions.DependencyInjection;
using Microsoft.Extensions.Logging;
using Microsoft.Extensions.Options;
using Microsoft.WindowsAzure.Storage;
using NuGetGallery;
using NuGet.Jobs;
using NuGet.Jobs.Configuration;
using NuGet.Jobs.Validation;
using NuGet.Jobs.Validation.Common;
using NuGet.Jobs.Validation.PackageSigning.Messages;
using NuGet.Jobs.Validation.ScanAndSign;
using NuGet.Jobs.Validation.Storage;
using NuGet.Services.Configuration;
using NuGet.Services.KeyVault;
using NuGet.Services.Logging;
using NuGet.Services.ServiceBus;
using NuGet.Services.Sql;
using NuGet.Services.Validation.Orchestrator.PackageSigning.ScanAndSign;
using NuGet.Services.Validation.Orchestrator.Telemetry;
using NuGet.Services.Validation.PackageSigning.ProcessSignature;
using NuGet.Services.Validation.PackageSigning.ValidateCertificate;
using NuGet.Services.Validation.Vcs;
using NuGetGallery.Diagnostics;
using NuGetGallery.Services;

namespace NuGet.Services.Validation.Orchestrator
{
    public class Job : JobBase
    {
        private const string ConfigurationArgument = "Configuration";
        private const string ValidateArgument = "Validate";

        private const string ConfigurationSectionName = "Configuration";
        private const string VcsSectionName = "Vcs";
        private const string PackageSigningSectionName = "PackageSigning";
        private const string PackageCertificatesSectionName = "PackageCertificates";
        private const string ScanAndSignSectionName = "ScanAndSign";
        private const string RunnerConfigurationSectionName = "RunnerConfiguration";
        private const string GalleryDbConfigurationSectionName = "GalleryDb";
        private const string ValidationDbConfigurationSectionName = "ValidationDb";
        private const string ServiceBusConfigurationSectionName = "ServiceBus";
        private const string SmtpConfigurationSectionName = "Smtp";
        private const string EmailConfigurationSectionName = "Email";
        private const string PackageDownloadTimeoutName = "PackageDownloadTimeout";

        private const string VcsBindingKey = VcsSectionName;
        private const string PackageVerificationTopicClientBindingKey = "PackageVerificationTopicClient";
        private const string PackageSignatureBindingKey = PackageSigningSectionName;
        private const string PackageCertificatesBindingKey = PackageCertificatesSectionName;
        private const string ScanAndSignBindingKey = ScanAndSignSectionName;
        private const string ScanBindingKey = "Scan";
        private const string ValidationStorageBindingKey = "ValidationStorage";
        private const string OrchestratorBindingKey = "Orchestrator";

        private static readonly TimeSpan KeyVaultSecretCachingTimeout = TimeSpan.FromDays(1);

        private bool _validateOnly;
        private IServiceProvider _serviceProvider;

        /// <summary>
        /// Indicates whether we had successful configuration validation or not
        /// </summary>
        public bool ConfigurationValidated { get; set; }

        public override void Init(IServiceContainer serviceContainer, IDictionary<string, string> jobArgsDictionary)
        {
            var configurationFilename = JobConfigurationManager.GetArgument(jobArgsDictionary, ConfigurationArgument);
            _validateOnly = JobConfigurationManager.TryGetBoolArgument(jobArgsDictionary, ValidateArgument, defaultValue: false);

            var configurationRoot = GetConfigurationRoot(configurationFilename, _validateOnly, out var secretInjector);
            _serviceProvider = GetServiceProvider(configurationRoot, secretInjector);

            ConfigurationValidated = false;
        }

        public override async Task Run()
        {
            var validator = GetRequiredService<ConfigurationValidator>();
            validator.Validate();
            ConfigurationValidated = true;

            if (_validateOnly)
            {
                Logger.LogInformation("Configuration validation successful");
                return;
            }

            var runner = GetRequiredService<OrchestrationRunner>();
            await runner.RunOrchestrationAsync();
        }

        private IConfigurationRoot GetConfigurationRoot(string configurationFilename, bool validateOnly, out ISecretInjector secretInjector)
        {
            Logger.LogInformation("Using the {ConfigurationFilename} configuration file", configurationFilename);
            var builder = new ConfigurationBuilder()
                .SetBasePath(Environment.CurrentDirectory)
                .AddJsonFile(configurationFilename, optional: false, reloadOnChange: true);

            var uninjectedConfiguration = builder.Build();

            secretInjector = null;
            if (validateOnly)
            {
                // don't try to access KeyVault if only validation is requested:
                // we might not be running on a machine with KeyVault access.
                // Validation settings should not contain KeyVault references anyway
                return uninjectedConfiguration;
            }

            var secretReaderFactory = new ConfigurationRootSecretReaderFactory(uninjectedConfiguration);
            var cachingSecretReaderFactory = new CachingSecretReaderFactory(secretReaderFactory, KeyVaultSecretCachingTimeout);
            secretInjector = cachingSecretReaderFactory.CreateSecretInjector(cachingSecretReaderFactory.CreateSecretReader());

            builder = new ConfigurationBuilder()
                .SetBasePath(Environment.CurrentDirectory)
                .AddInjectedJsonFile(configurationFilename, secretInjector);

            return builder.Build();
        }

        private IServiceProvider GetServiceProvider(IConfigurationRoot configurationRoot, ISecretInjector secretInjector)
        {
            var services = new ServiceCollection();
            if (!_validateOnly)
            {
                services.AddSingleton(secretInjector);
            }

            ConfigureLibraries(services);
            ConfigureJobServices(services, configurationRoot);

            return CreateProvider(services);
        }

        private void ConfigureLibraries(IServiceCollection services)
        {
            // we do not call services.AddOptions here, because we want our own custom version of IOptionsSnapshot 
            // to be present in the service collection for KeyVault secret injection to work properly
            services.Add(ServiceDescriptor.Scoped(typeof(IOptionsSnapshot<>), typeof(NonCachingOptionsSnapshot<>)));
            services.AddSingleton(LoggerFactory);
            services.AddLogging();
        }

        private DbConnection CreateDbConnection<T>(IServiceProvider serviceProvider) where T : IDbConfiguration
        {
            var connectionString = serviceProvider.GetRequiredService<IOptionsSnapshot<T>>().Value.ConnectionString;
            var connectionFactory = new AzureSqlConnectionFactory(connectionString,
                serviceProvider.GetRequiredService<ISecretInjector>());

            return Task.Run(() => connectionFactory.CreateAsync()).Result;
        }

        private void ConfigureJobServices(IServiceCollection services, IConfigurationRoot configurationRoot)
        {
            services.Configure<ValidationConfiguration>(configurationRoot.GetSection(ConfigurationSectionName));
            services.Configure<VcsConfiguration>(configurationRoot.GetSection(VcsSectionName));
            services.Configure<ProcessSignatureConfiguration>(configurationRoot.GetSection(PackageSigningSectionName));
            services.Configure<ValidateCertificateConfiguration>(configurationRoot.GetSection(PackageCertificatesSectionName));
            services.Configure<OrchestrationRunnerConfiguration>(configurationRoot.GetSection(RunnerConfigurationSectionName));
            services.Configure<GalleryDbConfiguration>(configurationRoot.GetSection(GalleryDbConfigurationSectionName));
            services.Configure<ValidationDbConfiguration>(configurationRoot.GetSection(ValidationDbConfigurationSectionName));
            services.Configure<ServiceBusConfiguration>(configurationRoot.GetSection(ServiceBusConfigurationSectionName));
            services.Configure<SmtpConfiguration>(configurationRoot.GetSection(SmtpConfigurationSectionName));
            services.Configure<EmailConfiguration>(configurationRoot.GetSection(EmailConfigurationSectionName));
            services.Configure<ScanAndSignConfiguration>(configurationRoot.GetSection(ScanAndSignSectionName));
            services.Configure<ScanAndSignEnqueuerConfiguration>(configurationRoot.GetSection(ScanAndSignSectionName));

            services.AddTransient<ConfigurationValidator>();
            services.AddTransient<OrchestrationRunner>();

            services.AddScoped<NuGetGallery.IEntitiesContext>(serviceProvider =>
                new NuGetGallery.EntitiesContext(
                    CreateDbConnection<GalleryDbConfiguration>(serviceProvider),
                    readOnly: false)
                    );
            services.AddScoped(serviceProvider =>
                new ValidationEntitiesContext(
                    CreateDbConnection<ValidationDbConfiguration>(serviceProvider)));

            services.AddScoped<IValidationEntitiesContext>(serviceProvider =>
                serviceProvider.GetRequiredService<ValidationEntitiesContext>());
            services.AddScoped<IValidationStorageService, ValidationStorageService>();
            services.Add(ServiceDescriptor.Transient(typeof(NuGetGallery.IEntityRepository<>), typeof(NuGetGallery.EntityRepository<>)));
            services.AddTransient<NuGetGallery.ICorePackageService, NuGetGallery.CorePackageService>();
            services.AddTransient<IEntityService<Package>, PackageEntityService>();
            services.AddTransient<ISubscriptionClient>(serviceProvider =>
            {
                var configuration = serviceProvider.GetRequiredService<IOptionsSnapshot<ServiceBusConfiguration>>().Value;
                return new SubscriptionClientWrapper(configuration.ConnectionString, configuration.TopicPath, configuration.SubscriptionName);
            });
            services.AddTransient<ITopicClient>(serviceProvider =>
            {
                var configuration = serviceProvider.GetRequiredService<IOptionsSnapshot<ServiceBusConfiguration>>().Value;
                return new TopicClientWrapper(configuration.ConnectionString, configuration.TopicPath);
            });
            services.AddTransient<IPackageValidationEnqueuer, PackageValidationEnqueuer>();
            services.AddTransient<IValidatorProvider, ValidatorProvider>();
            services.AddTransient<IValidationSetProvider<Package>, ValidationSetProvider<Package>>();
            // Only one Orchestrator Message Handler will be registered.
            ConfigureOrchestratorMessageHandler(services, configurationRoot);
            services.AddTransient<IServiceBusMessageSerializer, ServiceBusMessageSerializer>();
            services.AddTransient<IBrokeredMessageSerializer<PackageValidationMessageData>, PackageValidationMessageDataSerializationAdapter>();
            services.AddTransient<ICriteriaEvaluator<Package>, PackageCriteriaEvaluator>();
            services.AddTransient<VcsValidator>();
            services.AddTransient<IProcessSignatureEnqueuer, ProcessSignatureEnqueuer>();
            services.AddTransient<NuGetGallery.ICloudBlobClient>(c =>
                {
                    var configurationAccessor = c.GetRequiredService<IOptionsSnapshot<ValidationConfiguration>>();
                    return new NuGetGallery.CloudBlobClientWrapper(
                        configurationAccessor.Value.ValidationStorageConnectionString,
                        readAccessGeoRedundant: false);
                });
<<<<<<< HEAD
=======
            services.AddTransient<NuGetGallery.ICoreFileStorageService, NuGetGallery.CloudBlobCoreFileStorageService>();
            services.AddTransient<IFileMetadataService, PackageFileMetadataService>();
            services.AddTransient<IValidationFileService, ValidationFileService>();
>>>>>>> 94dbf50c
            services.AddTransient<IFileDownloader, PackageDownloader>();
            services.AddTransient<IStatusProcessor<Package>, EntityStatusProcessor<Package>>();
            services.AddTransient<IValidationSetProvider<Package>, ValidationSetProvider<Package>>();
            services.AddTransient<IValidationSetProcessor, ValidationSetProcessor>();
            services.AddTransient<IBrokeredMessageSerializer<SignatureValidationMessage>, SignatureValidationMessageSerializer>();
            services.AddTransient<IBrokeredMessageSerializer<CertificateValidationMessage>, CertificateValidationMessageSerializer>();
            services.AddTransient<IBrokeredMessageSerializer<ScanAndSignMessage>, ScanAndSignMessageSerializer>();
            services.AddTransient<IValidatorStateService, ValidatorStateService>();
            services.AddTransient<ISimpleCloudBlobProvider, SimpleCloudBlobProvider>();
            services.AddTransient<PackageSignatureProcessor>();
            services.AddTransient<PackageSignatureValidator>();
            services.AddTransient<MailSenderConfiguration>(serviceProvider =>
            {
                var smtpConfigurationAccessor = serviceProvider.GetRequiredService<IOptionsSnapshot<SmtpConfiguration>>();
                var smtpConfiguration = smtpConfigurationAccessor.Value;
                if (string.IsNullOrWhiteSpace(smtpConfiguration.SmtpUri))
                {
                    return new MailSenderConfiguration();
                }
                var smtpUri = new SmtpUri(new Uri(smtpConfiguration.SmtpUri));
                return new MailSenderConfiguration
                {
                    DeliveryMethod = System.Net.Mail.SmtpDeliveryMethod.Network,
                    Host = smtpUri.Host,
                    Port = smtpUri.Port,
                    EnableSsl = smtpUri.Secure,
                    UseDefaultCredentials = false,
                    Credentials = new NetworkCredential(
                        smtpUri.UserName,
                        smtpUri.Password)
                };
            });
            services.AddTransient<IMailSender>(serviceProvider =>
            {
                var mailSenderConfiguration = serviceProvider.GetRequiredService<MailSenderConfiguration>();
                return string.IsNullOrWhiteSpace(mailSenderConfiguration.Host)
                    ? (IMailSender)new DiskMailSender()
                    : (IMailSender)new MailSender(mailSenderConfiguration);
            });
            services.AddTransient<ICoreMessageServiceConfiguration, CoreMessageServiceConfiguration>();
            services.AddTransient<ICoreMessageService, CoreMessageService>();
            services.AddTransient<IMessageService<Package>, PackageMessageService>();
            services.AddTransient<ICommonTelemetryService, CommonTelemetryService>();
            services.AddTransient<ITelemetryService, TelemetryService>();
            services.AddTransient<ISubscriptionProcessorTelemetryService, TelemetryService>();
            services.AddTransient<ITelemetryClient, TelemetryClientWrapper>();
            services.AddTransient<IDiagnosticsService, LoggerDiagnosticsService>();
            services.AddSingleton(new TelemetryClient());
            services.AddTransient<IValidationOutcomeProcessor<Package>, ValidationOutcomeProcessor<Package>>();
            services.AddSingleton(p =>
            {
                var assembly = Assembly.GetEntryAssembly();
                var assemblyName = assembly.GetName().Name;
                var assemblyVersion = assembly.GetCustomAttribute<AssemblyInformationalVersionAttribute>()?.InformationalVersion ?? "0.0.0";

                var client = new HttpClient(new WebRequestHandler
                {
                    AllowPipelining = true,
                    AutomaticDecompression = (DecompressionMethods.GZip | DecompressionMethods.Deflate),
                });

                client.Timeout = configurationRoot.GetValue<TimeSpan>(PackageDownloadTimeoutName);
                client.DefaultRequestHeaders.Add("User-Agent", $"{assemblyName}/{assemblyVersion}");

                return client;
            });

            ConfigureFileServices(services, configurationRoot);
            ConfigureOrchestratorSymbolTypes(services);
        }

        private static IServiceProvider CreateProvider(IServiceCollection services)
        {
            var containerBuilder = new ContainerBuilder();
            containerBuilder.Populate(services);

            /// Initialize dependencies for the <see cref="VcsValidator"/>. There is some additional complexity here
            /// because the implementations require ambiguous types (such as a <see cref="string"/> and a
            /// <see cref="CloudStorageAccount"/> which there may be more than one configuration of).
            containerBuilder
                .Register(c =>
                {
                    var vcsConfiguration = c.Resolve<IOptionsSnapshot<VcsConfiguration>>();
                    var cloudStorageAccount = CloudStorageAccount.Parse(vcsConfiguration.Value.DataStorageAccount);
                    return cloudStorageAccount;
                })
                .Keyed<CloudStorageAccount>(VcsBindingKey);
            containerBuilder
                .Register(c =>
                {
                    var serviceBusConfiguration = c.Resolve<IOptionsSnapshot<ServiceBusConfiguration>>();
                    var topicClient = new TopicClientWrapper(serviceBusConfiguration.Value.ConnectionString, serviceBusConfiguration.Value.TopicPath);
                    return topicClient;
                })
                .Keyed<TopicClientWrapper>(PackageVerificationTopicClientBindingKey);

            containerBuilder
                .RegisterType<PackageValidationService>()
                .WithKeyedParameter(typeof(CloudStorageAccount), VcsBindingKey)
                .WithParameter(new ResolvedParameter(
                    (pi, ctx) => pi.ParameterType == typeof(string),
                    (pi, ctx) => ctx.Resolve<IOptionsSnapshot<VcsConfiguration>>().Value.ContainerName))
                .As<IPackageValidationService>();

            containerBuilder
                .RegisterType<PackageValidationAuditor>()
                .WithKeyedParameter(typeof(CloudStorageAccount), VcsBindingKey)
                .WithParameter(new ResolvedParameter(
                    (pi, ctx) => pi.ParameterType == typeof(string),
                    (pi, ctx) => ctx.Resolve<IOptionsSnapshot<VcsConfiguration>>().Value.ContainerName))
                .As<IPackageValidationAuditor>();

            containerBuilder
                .RegisterType<ProcessSignatureEnqueuer>()
                .WithParameter(new ResolvedParameter(
                    (pi, ctx) => pi.ParameterType == typeof(ITopicClient),
                    (pi, ctx) => ctx.ResolveKeyed<TopicClientWrapper>(PackageVerificationTopicClientBindingKey)))
                .WithParameter(new ResolvedParameter(
                    (pi, ctx) => pi.ParameterType == typeof(IBrokeredMessageSerializer<SignatureValidationMessage>),
                    (pi, ctx) => ctx.Resolve<SignatureValidationMessageSerializer>()
                    ))
                .As<IProcessSignatureEnqueuer>();

            containerBuilder
                .RegisterType<ScopedMessageHandler<PackageValidationMessageData>>()
                .Keyed<IMessageHandler<PackageValidationMessageData>>(OrchestratorBindingKey);

            containerBuilder
                .RegisterTypeWithKeyedParameter<
                    ISubscriptionProcessor<PackageValidationMessageData>, 
                    SubscriptionProcessor<PackageValidationMessageData>, 
                    IMessageHandler<PackageValidationMessageData>>(
                        OrchestratorBindingKey);

            ConfigurePackageSigningValidators(containerBuilder);
            ConfigurePackageCertificatesValidator(containerBuilder);
            ConfigureScanAndSignProcessor(containerBuilder);
            ConfigureScanValidator(containerBuilder);

            return new AutofacServiceProvider(containerBuilder.Build());
        }

        private static void ConfigurePackageSigningValidators(ContainerBuilder builder)
        {
            // Configure the validator state service for the package certificates validator.
            builder
                .RegisterType<ValidatorStateService>()
                .WithParameter(
                    (pi, ctx) => pi.ParameterType == typeof(string),
                    (pi, ctx) => ValidatorName.PackageSignatureProcessor)
                .Keyed<IValidatorStateService>(PackageSignatureBindingKey);

            // Configure the package signature verification enqueuer.
            builder
                .Register(c =>
                {
                    var configuration = c.Resolve<IOptionsSnapshot<ProcessSignatureConfiguration>>().Value.ServiceBus;

                    return new TopicClientWrapper(configuration.ConnectionString, configuration.TopicPath);
                })
                .Keyed<ITopicClient>(PackageSignatureBindingKey);

            builder
                .RegisterType<ProcessSignatureEnqueuer>()
                .WithKeyedParameter(typeof(ITopicClient), PackageSignatureBindingKey)
                .As<IProcessSignatureEnqueuer>();

            // Configure the package signature validators. The processor runs before packages are
            // repository signed and can strip unacceptable repository signatures. The validator
            // runs after packages are repository signed.
            builder
                .RegisterType<PackageSignatureProcessor>()
                .WithKeyedParameter(typeof(IValidatorStateService), PackageSignatureBindingKey)
                .As<PackageSignatureProcessor>();

            builder
                .RegisterType<PackageSignatureValidator>()
                .WithKeyedParameter(typeof(IValidatorStateService), PackageSignatureBindingKey)
                .As<PackageSignatureValidator>();
        }

        private static void ConfigurePackageCertificatesValidator(ContainerBuilder builder)
        {
            // Configure the validator state service for the package certificates validator.
            builder
                .RegisterType<ValidatorStateService>()
                .WithParameter(
                    (pi, ctx) => pi.ParameterType == typeof(string),
                    (pi, ctx) => ValidatorName.PackageCertificate)
                .Keyed<IValidatorStateService>(PackageCertificatesBindingKey);

            // Configure the certificate verification enqueuer.
            builder
                .Register(c =>
                {
                    var configuration = c.Resolve<IOptionsSnapshot<ValidateCertificateConfiguration>>().Value.ServiceBus;

                    return new TopicClientWrapper(configuration.ConnectionString, configuration.TopicPath);
                })
                .Keyed<ITopicClient>(PackageCertificatesBindingKey);

            builder
                .RegisterType<ValidateCertificateEnqueuer>()
                .WithKeyedParameter(typeof(ITopicClient), PackageCertificatesBindingKey)
                .As<IValidateCertificateEnqueuer>();

            // Configure the certificates validator.
            builder
                .RegisterType<PackageCertificatesValidator>()
                .WithKeyedParameter(typeof(IValidatorStateService), PackageCertificatesBindingKey)
                .WithParameter(
                    (pi, ctx) => pi.ParameterType == typeof(TimeSpan?),
                    (pi, ctx) => ctx.Resolve<IOptionsSnapshot<ValidateCertificateConfiguration>>().Value.CertificateRevalidationThreshold)
                .As<PackageCertificatesValidator>();
        }

        private static void ConfigureScanAndSignProcessor(ContainerBuilder builder)
        {

            builder
                .Register(c =>
                {
                    var configuration = c.Resolve<IOptionsSnapshot<ScanAndSignConfiguration>>().Value.ServiceBus;
                    return new TopicClientWrapper(configuration.ConnectionString, configuration.TopicPath);
                })
                .Keyed<ITopicClient>(ScanAndSignBindingKey);

            builder
                .RegisterType<ValidatorStateService>()
                .WithParameter(
                    (pi, ctx) => pi.ParameterType == typeof(string),
                    (pi, ctx) => ValidatorName.ScanAndSign)
                .Keyed<IValidatorStateService>(ScanAndSignBindingKey);

            builder
                .RegisterType<ScanAndSignEnqueuer>()
                .WithKeyedParameter(typeof(ITopicClient), ScanAndSignBindingKey)
                .As<IScanAndSignEnqueuer>();

            builder
                .RegisterType<PackageScanAndSignProcessor>()
                .WithKeyedParameter(typeof(IValidatorStateService), ScanAndSignBindingKey)
                .AsSelf();

            builder
                .RegisterType<SymbolScanValidator>()
                .WithKeyedParameter(typeof(IValidatorStateService), ScanAndSignBindingKey)
                .AsSelf();
        }

        private static void ConfigureScanValidator(ContainerBuilder builder)
        {
            builder
                .RegisterType<ValidatorStateService>()
                .WithParameter(
                    (pi, ctx) => pi.ParameterType == typeof(string),
                    (pi, ctx) => ValidatorName.ScanOnly)
                .Keyed<IValidatorStateService>(ScanBindingKey);

            builder
                .RegisterType<ScanValidator>()
                .WithKeyedParameter(typeof(IValidatorStateService), ScanBindingKey)
                .AsSelf();
        }

        private static void ConfigureOrchestratorMessageHandler(IServiceCollection services, IConfigurationRoot configurationRoot)
        {
            var validatingType = configurationRoot.GetSection(RunnerConfigurationSectionName).GetValue("ValidatingType", ValidatingType.Package);
            switch (validatingType)
            {
                case ValidatingType.Package:
                    services.AddTransient<IMessageHandler<PackageValidationMessageData>, PackageValidationMessageHandler>();
                    break;
                case ValidatingType.SymbolPackage:
                    services.AddTransient<IMessageHandler<PackageValidationMessageData>, SymbolValidationMessageHandler>();
                    break;
                default:
                    throw new NotImplementedException($"Not known type.{validatingType}");
            }
        }

        /// <summary>
        /// Configure the initialization of the File Service.
        /// </summary>
        /// <param name="services"></param>
        /// <param name="configurationRoot"></param>
        private static void ConfigureFileServices(IServiceCollection services, IConfigurationRoot configurationRoot)
        {
            services.AddTransient<NuGetGallery.ICoreFileStorageService, NuGetGallery.CloudBlobCoreFileStorageService>();
            var validatingType = configurationRoot.GetSection(RunnerConfigurationSectionName).GetValue("ValidatingType", ValidatingType.Package);
            switch (validatingType)
            {
                case ValidatingType.Package:
                    services.AddTransient<IValidationFileServiceMetadata, PackageValidationFileServiceMetadata>();
                    break;
                case ValidatingType.SymbolPackage:
                    services.AddTransient<IValidationFileServiceMetadata, SymbolValidationFileServiceMetadata>();
                    break;
                default:
                    throw new NotImplementedException($"Not known type.{validatingType}");
            }
            services.AddTransient<IValidationFileService, ValidationFileService>();
        }


        private static void ConfigureOrchestratorSymbolTypes(IServiceCollection services)
        {
            services.AddTransient<IEntityService<SymbolPackage>, SymbolEntityService>();
            services.AddTransient<IValidationSetProvider<SymbolPackage>, ValidationSetProvider<SymbolPackage>>();

            /// will need services.AddTransient<NuGetGallery.ICoreSymbolService, NuGetGallery.CoreSymbolService>();
            services.AddTransient<ICriteriaEvaluator<SymbolPackage>, SymbolCriteriaEvaluator>();

            services.AddTransient<IStatusProcessor<SymbolPackage>, EntityStatusProcessor<SymbolPackage>>();
            services.AddTransient<IValidationSetProvider<SymbolPackage>, ValidationSetProvider<SymbolPackage>>();

        }

        private T GetRequiredService<T>()
        {
            return _serviceProvider.GetRequiredService<T>();
        }

    }
}<|MERGE_RESOLUTION|>--- conflicted
+++ resolved
@@ -227,12 +227,9 @@
                         configurationAccessor.Value.ValidationStorageConnectionString,
                         readAccessGeoRedundant: false);
                 });
-<<<<<<< HEAD
-=======
             services.AddTransient<NuGetGallery.ICoreFileStorageService, NuGetGallery.CloudBlobCoreFileStorageService>();
             services.AddTransient<IFileMetadataService, PackageFileMetadataService>();
             services.AddTransient<IValidationFileService, ValidationFileService>();
->>>>>>> 94dbf50c
             services.AddTransient<IFileDownloader, PackageDownloader>();
             services.AddTransient<IStatusProcessor<Package>, EntityStatusProcessor<Package>>();
             services.AddTransient<IValidationSetProvider<Package>, ValidationSetProvider<Package>>();
