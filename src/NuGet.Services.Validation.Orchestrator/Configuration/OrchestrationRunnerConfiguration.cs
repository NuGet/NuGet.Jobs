--- conflicted
+++ resolved
@@ -20,14 +20,13 @@
         public TimeSpan ShutdownWaitInterval { get; set; }
 
         /// <summary>
-<<<<<<< HEAD
+
         /// Information used by the initialization to register the correct IMessageHandler to be used by the Orchestrator.
         /// /// </summary>
         public ValidatingType ValidatingType { get; set; }
-=======
+
         /// Max number of concurrent calls to be handled by the service bus library
         /// </summary>
         public int MaxConcurrentCalls { get; set; }
->>>>>>> 94dbf50c
     }
 }