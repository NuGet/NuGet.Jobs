--- conflicted
+++ resolved
@@ -161,12 +161,6 @@
       <IncludeAssets>runtime; build; native; contentfiles; analyzers</IncludeAssets>
       <PrivateAssets>all</PrivateAssets>
     </PackageReference>
-<<<<<<< HEAD
-    <PackageReference Include="NuGet.Services.Messaging.Email">
-      <Version>2.42.0</Version>
-    </PackageReference>
-=======
->>>>>>> 4f09482a
   </ItemGroup>
   <Import Project="$(MSBuildToolsPath)\Microsoft.CSharp.targets" />
   <PropertyGroup>
