﻿<?xml version="1.0" encoding="utf-8"?>
<Project ToolsVersion="15.0" xmlns="http://schemas.microsoft.com/developer/msbuild/2003">
  <Import Project="$(MSBuildExtensionsPath)\$(MSBuildToolsVersion)\Microsoft.Common.props" Condition="Exists('$(MSBuildExtensionsPath)\$(MSBuildToolsVersion)\Microsoft.Common.props')" />
  <PropertyGroup>
    <Configuration Condition=" '$(Configuration)' == '' ">Debug</Configuration>
    <Platform Condition=" '$(Platform)' == '' ">AnyCPU</Platform>
    <ProjectGuid>{E6D094FB-9068-4578-B176-116F97E7506B}</ProjectGuid>
    <OutputType>Exe</OutputType>
    <RootNamespace>NuGet.Services.Validation.Orchestrator</RootNamespace>
    <AssemblyName>NuGet.Services.Validation.Orchestrator</AssemblyName>
    <TargetFrameworkVersion>v4.6.2</TargetFrameworkVersion>
    <FileAlignment>512</FileAlignment>
    <AutoGenerateBindingRedirects>true</AutoGenerateBindingRedirects>
    <TargetFrameworkProfile />
  </PropertyGroup>
  <PropertyGroup Condition=" '$(Configuration)|$(Platform)' == 'Debug|AnyCPU' ">
    <PlatformTarget>AnyCPU</PlatformTarget>
    <DebugSymbols>true</DebugSymbols>
    <DebugType>full</DebugType>
    <Optimize>false</Optimize>
    <OutputPath>bin\Debug\</OutputPath>
    <DefineConstants>DEBUG;TRACE</DefineConstants>
    <ErrorReport>prompt</ErrorReport>
    <WarningLevel>4</WarningLevel>
  </PropertyGroup>
  <PropertyGroup Condition=" '$(Configuration)|$(Platform)' == 'Release|AnyCPU' ">
    <PlatformTarget>AnyCPU</PlatformTarget>
    <DebugType>pdbonly</DebugType>
    <Optimize>true</Optimize>
    <OutputPath>bin\Release\</OutputPath>
    <DefineConstants>TRACE</DefineConstants>
    <ErrorReport>prompt</ErrorReport>
    <WarningLevel>4</WarningLevel>
  </PropertyGroup>
  <ItemGroup>
    <Reference Include="System" />
    <Reference Include="System.Configuration" />
    <Reference Include="System.Core" />
    <Reference Include="System.Xml.Linq" />
    <Reference Include="System.Data.DataSetExtensions" />
    <Reference Include="Microsoft.CSharp" />
    <Reference Include="System.Data" />
    <Reference Include="System.Xml" />
  </ItemGroup>
  <ItemGroup>
    <Compile Include="BaseValidator.cs" />
    <Compile Include="Configuration\ConfigurationValidator.cs" />
    <Compile Include="Configuration\TopologicalSort.cs" />
    <Compile Include="ContainerBuilderExtensions.cs" />
    <Compile Include="Configuration\CoreMessageServiceConfiguration.cs" />
    <Compile Include="DiskMailSender.cs" />
    <Compile Include="Configuration\EmailConfiguration.cs" />
    <Compile Include="Error.cs" />
    <Compile Include="PackageSigning\ScanAndSign\SymbolCriteriaEvaluator.cs" />
    <Compile Include="PackageSigning\ScanAndSign\SymbolScanValidator.cs" />
    <Compile Include="PackageSigning\ScanAndSign\PackageScanAndSignProcessor.cs" />
    <Compile Include="PackageSigning\Scan\ScanValidator.cs" />
    <Compile Include="Services\IEntityService.cs" />
    <Compile Include="IMessageService.cs" />
    <Compile Include="IPackageStatusProcessor.cs" />
<<<<<<< HEAD
    <Compile Include="Services\SymbolValidationFileServiceMetadata.cs" />
    <Compile Include="Services\SymbolPackageEntityService.cs" />
    <Compile Include="Services\PackageValidationFileServiceMetadata.cs" />
    <Compile Include="Services\IValidationFileServiceMetadata.cs" />
    <Compile Include="Services\DummyTypesUntilGalleryReady\SymbolPackage.cs" />
=======
    <Compile Include="Symbols\ISymbolsMessageEnqueuer.cs" />
    <Compile Include="Symbols\SymbolsMessageEnqueuer.cs" />
    <Compile Include="Symbols\SymbolsValidator.cs" />
    <Compile Include="Symbols\SymbolsValidationConfiguration.cs" />
>>>>>>> 94dbf50c
    <Compile Include="ValidatingEntitites\IValidatingEntity.cs" />
    <Compile Include="IValidationOutcomeProcessor.cs" />
    <Compile Include="IValidationPackageFileService.cs" />
    <Compile Include="IValidationSetProcessor.cs" />
    <Compile Include="IValidationSetProvider.cs" />
    <Compile Include="IValidationStorageService.cs" />
    <Compile Include="Job.cs" />
    <Compile Include="MessageService.cs" />
    <Compile Include="OrchestrationRunner.cs" />
    <Compile Include="Configuration\OrchestrationRunnerConfiguration.cs" />
    <Compile Include="Services\PackageEntityService.cs" />
    <Compile Include="PackageSigning\ProcessSignature\BaseSignatureProcessor.cs" />
    <Compile Include="PackageSigning\ProcessSignature\IProcessSignatureEnqueuer.cs" />
    <Compile Include="PackageSigning\ProcessSignature\PackageSignatureProcessor.cs" />
    <Compile Include="PackageSigning\ProcessSignature\ProcessSignatureConfiguration.cs" />
    <Compile Include="PackageSigning\ProcessSignature\ProcessSignatureEnqueuer.cs" />
    <Compile Include="PackageSigning\ScanAndSign\ScanAndSignConfiguration.cs" />
    <Compile Include="PackageSigning\ScanAndSign\ScanAndSignProcessor.cs" />
    <Compile Include="PackageSigning\ValidateCertificate\IValidateCertificateEnqueuer.cs" />
    <Compile Include="PackageSigning\ValidateCertificate\PackageCertificatesValidator.cs" />
    <Compile Include="PackageSigning\ValidateCertificate\ValidateCertificateConfiguration.cs" />
    <Compile Include="PackageSigning\ValidateCertificate\ValidateCertificateEnqueuer.cs" />
    <Compile Include="PackageSigning\ProcessSignature\PackageSignatureValidator.cs" />
    <Compile Include="PackageStatusProcessor.cs" />
    <Compile Include="PackageValidationMessageDataSerializer.cs" />
    <Compile Include="Program.cs" />
    <Compile Include="Properties\AssemblyInfo.cs" />
    <Compile Include="Properties\AssemblyInfo.*.cs" />
    <Compile Include="Configuration\SmtpConfiguration.cs" />
    <Compile Include="Telemetry\ITelemetryService.cs" />
    <Compile Include="Telemetry\TelemetryService.cs" />
    <Compile Include="Configuration\ValidationConfiguration.cs" />
    <Compile Include="Configuration\ValidationConfigurationItem.cs" />
    <Compile Include="ValidatingEntitites\PackageValidatingEntity.cs" />
    <Compile Include="ValidationFailureBehavior.cs" />
    <Compile Include="SymbolValidationMessageHandler.cs" />
    <Compile Include="ValidationPackageFileService.cs" />
    <Compile Include="ValidationSetProcessorResult.cs" />
    <Compile Include="Vcs\IPackageCriteria.cs" />
    <Compile Include="Vcs\IPackageCriteriaEvaluator.cs" />
    <Compile Include="Vcs\PackageCriteriaEvaluator.cs" />
    <Compile Include="Vcs\PackageCriteria.cs" />
    <Compile Include="Vcs\VcsConfiguration.cs" />
    <Compile Include="Vcs\VcsValidator.cs" />
    <Compile Include="Configuration\ValidationDbConfiguration.cs" />
    <Compile Include="PackageValidationMessageHandler.cs" />
    <Compile Include="ValidationOutcomeProcessor.cs" />
    <Compile Include="ValidationRequest.cs" />
    <Compile Include="ValidationSetProcessor.cs" />
    <Compile Include="ValidationSetProvider.cs" />
    <Compile Include="ValidationStorageService.cs" />
    <Compile Include="ValidatorProvider.cs" />
  </ItemGroup>
  <ItemGroup>
    <None Include="App.config">
      <SubType>Designer</SubType>
    </None>
    <None Include="settings.json">
      <CopyToOutputDirectory>PreserveNewest</CopyToOutputDirectory>
    </None>
  </ItemGroup>
  <ItemGroup>
    <PackageReference Include="AnglicanGeek.MarkdownMailer.StrongName">
      <Version>1.2.0</Version>
    </PackageReference>
    <PackageReference Include="NuGet.Services.Sql">
      <Version>2.26.0-master-34394</Version>
    </PackageReference>
    <PackageReference Include="NuGet.Services.Validation.Issues">
      <Version>2.27.0-master-35351</Version>
    </PackageReference>
  </ItemGroup>
  <ItemGroup>
    <ProjectReference Include="..\NuGet.Jobs.Common\NuGet.Jobs.Common.csproj">
      <Project>{4b4b1efb-8f33-42e6-b79f-54e7f3293d31}</Project>
      <Name>NuGet.Jobs.Common</Name>
    </ProjectReference>
    <ProjectReference Include="..\Validation.Common.Job\Validation.Common.Job.csproj">
      <Project>{fa87d075-a934-4443-8d0b-5db32640b6d7}</Project>
      <Name>Validation.Common.Job</Name>
    </ProjectReference>
    <ProjectReference Include="..\Validation.Common\Validation.Common.csproj">
      <Project>{2539ddf3-0cc5-4a03-b5f9-39b47744a7bd}</Project>
      <Name>Validation.Common</Name>
    </ProjectReference>
    <ProjectReference Include="..\Validation.PackageSigning.Core\Validation.PackageSigning.Core.csproj">
      <Project>{91C060DA-736F-4DA9-A57F-CB3AC0E6CB10}</Project>
      <Name>Validation.PackageSigning.Core</Name>
    </ProjectReference>
    <ProjectReference Include="..\Validation.ScanAndSign.Core\Validation.ScanAndSign.Core.csproj">
      <Project>{dfac2769-4b67-4fbc-ad60-d93a39dd45ae}</Project>
      <Name>Validation.ScanAndSign.Core</Name>
    </ProjectReference>
    <ProjectReference Include="..\Validation.Symbols.Core\Validation.Symbols.Core.csproj">
      <Project>{17510a22-176f-4e96-a867-e79f1b54f54f}</Project>
      <Name>Validation.Symbols.Core</Name>
    </ProjectReference>
  </ItemGroup>
  <ItemGroup />
  <Import Project="$(MSBuildToolsPath)\Microsoft.CSharp.targets" />
  <PropertyGroup>
    <SignPath>..\..\build</SignPath>
    <SignPath Condition="'$(BUILD_SOURCESDIRECTORY)' != ''">$(BUILD_SOURCESDIRECTORY)\build</SignPath>
    <SignPath Condition="'$(NuGetBuildPath)' != ''">$(NuGetBuildPath)</SignPath>
  </PropertyGroup>
  <Import Project="$(SignPath)\sign.targets" Condition="Exists('$(SignPath)\sign.targets')" />
</Project><|MERGE_RESOLUTION|>--- conflicted
+++ resolved
@@ -58,18 +58,10 @@
     <Compile Include="Services\IEntityService.cs" />
     <Compile Include="IMessageService.cs" />
     <Compile Include="IPackageStatusProcessor.cs" />
-<<<<<<< HEAD
-    <Compile Include="Services\SymbolValidationFileServiceMetadata.cs" />
-    <Compile Include="Services\SymbolPackageEntityService.cs" />
-    <Compile Include="Services\PackageValidationFileServiceMetadata.cs" />
-    <Compile Include="Services\IValidationFileServiceMetadata.cs" />
-    <Compile Include="Services\DummyTypesUntilGalleryReady\SymbolPackage.cs" />
-=======
     <Compile Include="Symbols\ISymbolsMessageEnqueuer.cs" />
     <Compile Include="Symbols\SymbolsMessageEnqueuer.cs" />
     <Compile Include="Symbols\SymbolsValidator.cs" />
     <Compile Include="Symbols\SymbolsValidationConfiguration.cs" />
->>>>>>> 94dbf50c
     <Compile Include="ValidatingEntitites\IValidatingEntity.cs" />
     <Compile Include="IValidationOutcomeProcessor.cs" />
     <Compile Include="IValidationPackageFileService.cs" />
