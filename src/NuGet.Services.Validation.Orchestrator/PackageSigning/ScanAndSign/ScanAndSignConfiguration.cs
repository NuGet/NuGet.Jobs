﻿// Copyright (c) .NET Foundation. All rights reserved.
// Licensed under the Apache License, Version 2.0. See License.txt in the project root for license information.

using NuGet.Jobs.Configuration;
using NuGet.Services.Validation.Vcs;

namespace NuGet.Services.Validation.Orchestrator.PackageSigning.ScanAndSign
{
    public class ScanAndSignConfiguration
    {
        /// <summary>
        /// The Service Bus configuration used to enqueue package signing validations.
        /// </summary>
        public ServiceBusConfiguration ServiceBus { get; set; }

        /// <summary>
<<<<<<< HEAD
        /// The criteria used to determine if a package should be submitted scanning.
=======
        /// The visibility delay to apply to Service Bus messages requesting a new validation.
        /// </summary>
        public TimeSpan? MessageDelay { get; set; }

        /// <summary>
        /// The criteria used to determine whether a package should be scanned.
>>>>>>> 5e13e864
        /// </summary>
        public PackageCriteria PackageCriteria { get; set; } = new PackageCriteria();

        /// <summary>
        /// If true, packages with no repository signatures will be repository signed.
        /// </summary>
        public bool RepositorySigningEnabled { get; set; }

        /// <summary>
        /// The service index URL that should be stamped on repository signatures.
        /// </summary>
        public string V3ServiceIndexUrl { get; set; }
    }
}<|MERGE_RESOLUTION|>--- conflicted
+++ resolved
@@ -14,16 +14,7 @@
         public ServiceBusConfiguration ServiceBus { get; set; }
 
         /// <summary>
-<<<<<<< HEAD
         /// The criteria used to determine if a package should be submitted scanning.
-=======
-        /// The visibility delay to apply to Service Bus messages requesting a new validation.
-        /// </summary>
-        public TimeSpan? MessageDelay { get; set; }
-
-        /// <summary>
-        /// The criteria used to determine whether a package should be scanned.
->>>>>>> 5e13e864
         /// </summary>
         public PackageCriteria PackageCriteria { get; set; } = new PackageCriteria();
 
