--- conflicted
+++ resolved
@@ -12,18 +12,10 @@
         /// The Service Bus configuration used to enqueue package signing validations.
         /// </summary>
         public ServiceBusConfiguration ServiceBus { get; set; }
-<<<<<<< HEAD
-=======
-
-        /// <summary>
-        /// The visibility delay to apply to Service Bus messages requesting a new validation.
-        /// </summary>
-        public TimeSpan? MessageDelay { get; set; }
 
         /// <summary>
         /// The criteria used to determine if a package should be submitted scanning.
         /// </summary>
         public PackageCriteria PackageCriteria { get; set; } = new PackageCriteria();
->>>>>>> f9f855d9
     }
 }