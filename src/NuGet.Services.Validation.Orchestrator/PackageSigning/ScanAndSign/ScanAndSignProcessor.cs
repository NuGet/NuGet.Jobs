--- conflicted
+++ resolved
@@ -10,11 +10,8 @@
 using Microsoft.Extensions.Options;
 using NuGet.Jobs.Validation;
 using NuGet.Jobs.Validation.PackageSigning.Storage;
-<<<<<<< HEAD
+using NuGet.Jobs.Validation.Storage;
 using NuGet.Jobs.Validation.ScanAndSign;
-=======
-using NuGet.Jobs.Validation.Storage;
->>>>>>> 5e13e864
 using NuGet.Services.Validation.Vcs;
 using NuGetGallery;
 
@@ -144,13 +141,9 @@
                     return ValidationResult.Succeeded;
                 }
 
-                await _scanAndSignEnqueuer.EnqueueScanAsync(request);
-            }
-
-<<<<<<< HEAD
-            await _scanAndSignEnqueuer.EnqueueScanAsync(request.ValidationId, request.NupkgUrl);
-=======
->>>>>>> 5e13e864
+                await _scanAndSignEnqueuer.EnqueueScanAsync(request.ValidationId, request.NupkgUrl);
+            }
+
             var result = await _validatorStateService.TryAddValidatorStatusAsync(request, validatorStatus, ValidationStatus.Incomplete);
 
             return result.ToValidationResult();
