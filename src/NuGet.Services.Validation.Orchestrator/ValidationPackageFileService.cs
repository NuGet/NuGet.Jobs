--- conflicted
+++ resolved
@@ -23,34 +23,22 @@
         private static readonly TimeSpan AccessDuration = TimeSpan.FromMinutes(10);
 
         private readonly ICoreFileStorageService _fileStorageService;
-<<<<<<< HEAD
         private readonly IFileDownloader _fileDownloader;
+        private readonly ITelemetryService _telemetryService;
         private readonly ILogger<ValidationFileService> _logger;
         private IValidationFileServiceMetadata _validationFileServiceMetadata;
-=======
-        private readonly IPackageDownloader _packageDownloader;
-        private readonly ITelemetryService _telemetryService;
-        private readonly ILogger<ValidationPackageFileService> _logger;
->>>>>>> 477de266
+
 
         public ValidationFileService(
             ICoreFileStorageService fileStorageService,
-<<<<<<< HEAD
             IFileDownloader fileDownloader,
+            ITelemetryService telemetryService,
             ILogger<ValidationFileService> logger,
             IValidationFileServiceMetadata validationFileServiceMetadata) : base(fileStorageService)
         {
             _fileStorageService = fileStorageService ?? throw new ArgumentNullException(nameof(fileStorageService));
             _fileDownloader = fileDownloader ?? throw new ArgumentNullException(nameof(fileDownloader));
-=======
-            IPackageDownloader packageDownloader,
-            ITelemetryService telemetryService,
-            ILogger<ValidationPackageFileService> logger) : base(fileStorageService)
-        {
-            _fileStorageService = fileStorageService ?? throw new ArgumentNullException(nameof(fileStorageService));
-            _packageDownloader = packageDownloader ?? throw new ArgumentNullException(nameof(packageDownloader));
             _telemetryService = telemetryService ?? throw new ArgumentNullException(nameof(telemetryService));
->>>>>>> 477de266
             _logger = logger ?? throw new ArgumentNullException(nameof(logger));
             _validationFileServiceMetadata = validationFileServiceMetadata;
         }
@@ -236,19 +224,19 @@
                 AccessConditionWrapper.GenerateEmptyCondition());
         }
 
-        public async Task<PackageStreamMetadata> UpdatePackageBlobMetadataAsync(Package package)
+        public async Task<PackageStreamMetadata> UpdatePackageBlobMetadataAsync(PackageValidationSet validationSet)
         {
             var fileName = BuildFileName(
-                package,
-                CoreConstants.PackageFileSavePathTemplate,
-                CoreConstants.NuGetPackageFileExtension);
+                validationSet,
+                _validationFileServiceMetadata.FileSavePathTemplate,
+                _validationFileServiceMetadata.FileExtension);
 
             PackageStreamMetadata streamMetadata = null;
 
             // This will throw if the ETag changes between read and write operations,
             // so streamMetadata will never be null.
             await _fileStorageService.SetMetadataAsync(
-                CoreConstants.PackagesFolderName,
+                _validationFileServiceMetadata.FilePublicFolderName,
                 fileName,
                 async (lazyStream, metadata) =>
                 {
@@ -256,8 +244,8 @@
                     string hash;
 
                     using (_telemetryService.TrackDurationToHashPackage(
-                        package.PackageRegistration.Id,
-                        package.NormalizedVersion,
+                        validationSet.PackageId,
+                        validationSet.PackageNormalizedVersion,
                         packageStream.Length,
                         CoreConstants.Sha512HashAlgorithmId,
                         packageStream.GetType().FullName))
