--- conflicted
+++ resolved
@@ -108,15 +108,12 @@
                     var sendX5c = arguments.GetOrDefault(Arguments.SendX5c, defaultValue: false);
 
                     var keyVaultCertificate = CertificateUtility.FindCertificateByThumbprint(storeName, storeLocation, certificateThumbprint, shouldValidateCert);
-<<<<<<< HEAD
-                    keyVaultConfig = new KeyVaultConfiguration(vaultName, clientId, keyVaultCertificate, sendX5c);
-=======
                     keyVaultConfig = new KeyVaultConfiguration(
                         vaultName,
                         tenantId,
                         clientId, 
-                        keyVaultCertificate);
->>>>>>> c22de24c
+                        keyVaultCertificate,
+                        sendX5c);
                 }
 
                 secretReader = new CachingSecretReader(new KeyVaultReader(keyVaultConfig),
