--- conflicted
+++ resolved
@@ -38,10 +38,8 @@
 
         private const string ReadMeChanged = "changed";
         private const string ReadMeDeleted = "deleted";
-<<<<<<< HEAD
         private const string ReadMeUploaded = "uploaded";
-=======
->>>>>>> cfa5905d
+        
         private const string MarkdownExtension = "md";
         private const string HtmlExtension = "html";
 
@@ -282,11 +280,7 @@
                     throw;
                 }
 
-<<<<<<< HEAD
                 if (edit.ReadMeState == ReadMeChanged || edit.ReadMeState == ReadMeUploaded)
-=======
-                if (edit.ReadMeState == ReadMeChanged)
->>>>>>> cfa5905d
                 {
                     // Delete pending ReadMes
                     Trace.TraceInformation($"Deleting pending ReadMe for {edit.Id} {edit.Version} from {readMeMDBlob.pendingBlob.Uri.AbsoluteUri}");
@@ -494,7 +488,6 @@
             currentBlob.activeBlob = ReadMeContainer.GetBlockBlobReference(
                         StorageHelpers.GetActiveReadMeBlobNamePath(edit.Id, edit.Version, readMeExtension));
             Trace.TraceInformation($"Found active ReadMe {currentBlob.activeBlob.Name} at storage URI {currentBlob.activeBlob.StorageUri}");
-<<<<<<< HEAD
 
             // Update ReadMe in blob storage
             if (edit.ReadMeState == ReadMeChanged || edit.ReadMeState == ReadMeUploaded)
@@ -545,57 +538,6 @@
                 await currentBlob.activeBlob.DeleteIfExistsAsync();
                 Trace.TraceInformation($"Deleted ReadMe of {edit.Id} {edit.Version} from {currentBlob.activeBlob.Uri.AbsoluteUri}");
             }
-
-=======
-
-            // Update ReadMe in blob storage
-            if (edit.ReadMeState == ReadMeChanged)
-            {
-                // Do the blob update
-                try
-                {
-                    currentBlob.pendingBlob = ReadMeContainer.GetBlockBlobReference(
-                        StorageHelpers.GetPendingReadMeBlobNamePath(edit.Id, edit.Version, readMeExtension));
-                    Trace.TraceInformation($"Found pending ReadMe {currentBlob.pendingBlob.Name} at storage URI {currentBlob.pendingBlob.StorageUri}");
-
-                    // Snapshot the original blob
-                    Trace.TraceInformation($"Snapshotting original blob for {edit.Id} {edit.Version} ({currentBlob.activeBlob.Uri.AbsoluteUri}).");
-                    currentBlob.activeSnapshot = await currentBlob.activeBlob.CreateSnapshotAsync();
-                    Trace.TraceInformation($"Snapshotted original blob for {edit.Id} {edit.Version} ({currentBlob.activeBlob.Uri.AbsoluteUri}).");
-
-                    // Download pending ReadMe
-                    Trace.TraceInformation($"Downloading new ReadMe for {edit.Id} {edit.Version}");
-                    await currentBlob.pendingBlob.DownloadToFileAsync(originalReadMePath, FileMode.Create);
-                    Trace.TraceInformation($"Downloaded new ReadMe for {edit.Id} {edit.Version}");
-
-                    // Upload pending ReadMe to active
-                    Trace.TraceInformation($"Uploading new ReadMe for {edit.Id} {edit.Version} to {currentBlob.activeBlob.Uri.AbsoluteUri}");
-                    await currentBlob.activeBlob.UploadFromFileAsync(originalReadMePath);
-                    Trace.TraceInformation($"Uploaded new ReadMe for {edit.Id} {edit.Version} to {currentBlob.activeBlob.Uri.AbsoluteUri}");
-                }
-                finally
-                {
-                    if (!string.IsNullOrEmpty(originalReadMePath) && File.Exists(originalReadMePath))
-                    {
-                        File.Delete(originalReadMePath);
-                    }
-                }
-            }
-            // Delete ReadMe in blob storage
-            else if (edit.ReadMeState == ReadMeDeleted)
-            {
-                // Download active ReadMe
-                Trace.TraceInformation($"Downloading old ReadMe for {edit.Id} {edit.Version}");
-                await currentBlob.activeBlob.DownloadToFileAsync(originalReadMePath, FileMode.Create);
-                Trace.TraceInformation($"Downloaded old ReadMe for {edit.Id} {edit.Version}");
-
-                // Delete active ReadMe
-                Trace.TraceInformation($"Deleting ReadMe of {edit.Id} {edit.Version} from {currentBlob.activeBlob.Uri.AbsoluteUri}");
-                await currentBlob.activeBlob.DeleteIfExistsAsync();
-                Trace.TraceInformation($"Deleted ReadMe of {edit.Id} {edit.Version} from {currentBlob.activeBlob.Uri.AbsoluteUri}");
-            }
-
->>>>>>> cfa5905d
             return currentBlob;
         }
 
@@ -604,7 +546,6 @@
         {
             if (edit.ReadMeState != null)
             {
-<<<<<<< HEAD
                 if (edit.ReadMeState == ReadMeUploaded)
                 {
                     // Delete ReadMes from active
@@ -613,9 +554,6 @@
                     Trace.TraceInformation($"Deleted ReadMe of {edit.Id} {edit.Version} from {activeReadMeBlob.Uri.AbsoluteUri}");
                 }
                 else if (edit.ReadMeState == ReadMeChanged)
-=======
-                if (edit.ReadMeState == ReadMeChanged)
->>>>>>> cfa5905d
                 {
                     Trace.TraceWarning(
                         $"Rolling back ReadMe blob for {edit.Id} {edit.Version}. Copying snapshot {activeReadMeSnapshot.Uri.AbsoluteUri} to {activeReadMeBlob.Uri.AbsoluteUri}");
@@ -632,15 +570,9 @@
                     try
                     {
                         // Upload original ReadMe back to active
-<<<<<<< HEAD
                         Trace.TraceInformation($"Uploading old ReadMe for {edit.Id} {edit.Version} to {activeReadMeBlob.Uri.AbsoluteUri}");
                         await activeReadMeBlob.UploadFromFileAsync(originalReadMePath);
                         Trace.TraceInformation($"Uploaded old ReadMe for {edit.Id} {edit.Version} to {activeReadMeBlob.Uri.AbsoluteUri}");
-=======
-                        Trace.TraceInformation($"Uploading new ReadMe for {edit.Id} {edit.Version} to {activeReadMeBlob.Uri.AbsoluteUri}");
-                        await activeReadMeBlob.UploadFromFileAsync(originalReadMePath);
-                        Trace.TraceInformation($"Uploaded new ReadMe for {edit.Id} {edit.Version} to {activeReadMeBlob.Uri.AbsoluteUri}");
->>>>>>> cfa5905d
                     }
                     finally
                     {
