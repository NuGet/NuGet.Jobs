﻿<?xml version="1.0" encoding="utf-8"?>
<Project ToolsVersion="15.0" xmlns="http://schemas.microsoft.com/developer/msbuild/2003">
  <Import Project="$(MSBuildExtensionsPath)\$(MSBuildToolsVersion)\Microsoft.Common.props" Condition="Exists('$(MSBuildExtensionsPath)\$(MSBuildToolsVersion)\Microsoft.Common.props')" />
  <PropertyGroup>
    <Configuration Condition=" '$(Configuration)' == '' ">Debug</Configuration>
    <Platform Condition=" '$(Platform)' == '' ">AnyCPU</Platform>
    <ProjectGuid>{CE99E1CC-D474-4A5D-A3D4-6F357CFE4E40}</ProjectGuid>
    <OutputType>Exe</OutputType>
    <RootNamespace>Stats.CDNLogsSanitizer</RootNamespace>
    <AssemblyName>Stats.CDNLogsSanitizer</AssemblyName>
    <TargetFrameworkVersion>v4.6.2</TargetFrameworkVersion>
    <FileAlignment>512</FileAlignment>
    <AutoGenerateBindingRedirects>true</AutoGenerateBindingRedirects>
    <Deterministic>true</Deterministic>
  </PropertyGroup>
  <PropertyGroup Condition=" '$(Configuration)|$(Platform)' == 'Debug|AnyCPU' ">
    <PlatformTarget>AnyCPU</PlatformTarget>
    <DebugSymbols>true</DebugSymbols>
    <DebugType>full</DebugType>
    <Optimize>false</Optimize>
    <OutputPath>bin\Debug\</OutputPath>
    <DefineConstants>DEBUG;TRACE</DefineConstants>
    <ErrorReport>prompt</ErrorReport>
    <WarningLevel>4</WarningLevel>
  </PropertyGroup>
  <PropertyGroup Condition=" '$(Configuration)|$(Platform)' == 'Release|AnyCPU' ">
    <PlatformTarget>AnyCPU</PlatformTarget>
    <DebugType>pdbonly</DebugType>
    <Optimize>true</Optimize>
    <OutputPath>bin\Release\</OutputPath>
    <DefineConstants>TRACE</DefineConstants>
    <ErrorReport>prompt</ErrorReport>
    <WarningLevel>4</WarningLevel>
  </PropertyGroup>
  <ItemGroup>
    <Reference Include="System" />
    <Reference Include="System.Core" />
    <Reference Include="System.Xml.Linq" />
    <Reference Include="System.Data.DataSetExtensions" />
    <Reference Include="Microsoft.CSharp" />
    <Reference Include="System.Data" />
    <Reference Include="System.Net.Http" />
    <Reference Include="System.Xml" />
  </ItemGroup>
  <ItemGroup>
    <Compile Include="Job.cs" />
    <Compile Include="JobConfiguration.cs" />
    <Compile Include="LogHeaderMetadata.cs" />
    <Compile Include="Processor.cs" />
    <Compile Include="Utils.cs" />
    <Compile Include="Program.cs" />
    <Compile Include="Properties\AssemblyInfo.cs" />
    <Compile Include="Properties\AssemblyInfo.*.cs" />
    <Compile Include="Sanitizers\ClientIPSanitizer.cs" />
    <Compile Include="Sanitizers\ISanitizer.cs" />
  </ItemGroup>
  <ItemGroup>
    <None Include="App.config" />
    <None Include="README.md" />
    <None Include="Stats.CDNLogsSanitizer.nuspec" />
  </ItemGroup>
  <ItemGroup>
    <PackageReference Include="MicroBuild.Core">
      <Version>0.3.0</Version>
      <IncludeAssets>runtime; build; native; contentfiles; analyzers</IncludeAssets>
      <PrivateAssets>all</PrivateAssets>
<<<<<<< HEAD
    </PackageReference>
    <PackageReference Include="Microsoft.Extensions.Logging">
      <Version>1.0.0</Version>
=======
>>>>>>> e451639e
    </PackageReference>
    <PackageReference Include="NuGetGallery.Core">
      <Version>4.4.5-master-39280</Version>
    </PackageReference>
    <PackageReference Include="WindowsAzure.Storage">
      <Version>9.3.3</Version>
    </PackageReference>
  </ItemGroup>
  <ItemGroup>
    <ProjectReference Include="..\NuGet.Jobs.Common\NuGet.Jobs.Common.csproj">
      <Project>{4b4b1efb-8f33-42e6-b79f-54e7f3293d31}</Project>
      <Name>NuGet.Jobs.Common</Name>
    </ProjectReference>
    <ProjectReference Include="..\Stats.AzureCdnLogs.Common\Stats.AzureCdnLogs.Common.csproj">
      <Project>{f72c31a7-424d-48c6-924c-ebfd4be0918b}</Project>
      <Name>Stats.AzureCdnLogs.Common</Name>
    </ProjectReference>
  </ItemGroup>
  <Import Project="$(MSBuildToolsPath)\Microsoft.CSharp.targets" />
  <PropertyGroup>
    <SignPath>..\..\build</SignPath>
    <SignPath Condition="'$(BUILD_SOURCESDIRECTORY)' != ''">$(BUILD_SOURCESDIRECTORY)\build</SignPath>
    <SignPath Condition="'$(NuGetBuildPath)' != ''">$(NuGetBuildPath)</SignPath>
    <SignType Condition="'$(SignType)' == ''">none</SignType>
  </PropertyGroup>
  <Import Project="$(SignPath)\sign.targets" Condition="Exists('$(SignPath)\sign.targets')" />
  <Import Project="$(SignPath)\sign.microbuild.targets" Condition="Exists('$(SignPath)\sign.microbuild.targets')" />
  <Import Project="..\..\sign.thirdparty.targets" />
</Project><|MERGE_RESOLUTION|>--- conflicted
+++ resolved
@@ -64,12 +64,6 @@
       <Version>0.3.0</Version>
       <IncludeAssets>runtime; build; native; contentfiles; analyzers</IncludeAssets>
       <PrivateAssets>all</PrivateAssets>
-<<<<<<< HEAD
-    </PackageReference>
-    <PackageReference Include="Microsoft.Extensions.Logging">
-      <Version>1.0.0</Version>
-=======
->>>>>>> e451639e
     </PackageReference>
     <PackageReference Include="NuGetGallery.Core">
       <Version>4.4.5-master-39280</Version>
