--- conflicted
+++ resolved
@@ -145,11 +145,8 @@
                             }
                             else
                             {
-<<<<<<< HEAD
                                 TrackEvent(TelemetryConstants.Investigate, result, validationEntity, body);
 
-=======
->>>>>>> 2d769e99
                                 // To investigate
                                 await _notificationService.SendNotificationAsync(
                                     $"vcscallback-investigate/{validationEntity.Created.ToString("yyyy-MM-dd")}",
@@ -219,9 +216,6 @@
                         }
                     }
                 }
-<<<<<<< HEAD
-=======
-
                 // The VCS caller requires a SOAP response.
                 context.Response.ContentType = "text/xml";
                 await context.Response.WriteAsync(@"<?xml version=""1.0"" encoding=""utf-8""?>
@@ -230,7 +224,6 @@
     <StatusChangedResponse xmlns=""http://roq/"" />
   </soap:Body>
 </soap:Envelope>");
->>>>>>> 2d769e99
             }
             else if (context.Request.Method == "GET")
             {
