--- conflicted
+++ resolved
@@ -81,17 +81,12 @@
         //Arguments specific to ParseAzureCdnLogs
         public const string AzureCdnCloudStorageTableName = "AzureCdnCloudStorageTableName";
         public const string AggregatesOnly = "AggregatesOnly";
-
-<<<<<<< HEAD
+        
         //Arguments specific to Heartbeat
         public const string HeartbeatConfig = "HeartbeatConfig";
         public const string DashboardStorageAccount = "DashboardStorageAccount";
         public const string DashboardStorageContainer = "DashboardStorageContainer";
         public const string LogFileSuffix = "LogFileSuffix";
-=======
-        //Arguments specific to Statistics jobs
-        public const string StatisticsDatabase = "StatisticsDatabase";
->>>>>>> ac291efa
 
         // Application Insights
         public const string InstrumentationKey = "InstrumentationKey";
