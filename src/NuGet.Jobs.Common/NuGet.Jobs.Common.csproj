﻿<?xml version="1.0" encoding="utf-8"?>
<Project ToolsVersion="15.0" DefaultTargets="Build" xmlns="http://schemas.microsoft.com/developer/msbuild/2003">
  <Import Project="$(MSBuildExtensionsPath)\$(MSBuildToolsVersion)\Microsoft.Common.props" Condition="Exists('$(MSBuildExtensionsPath)\$(MSBuildToolsVersion)\Microsoft.Common.props')" />
  <PropertyGroup>
    <Configuration Condition=" '$(Configuration)' == '' ">Debug</Configuration>
    <Platform Condition=" '$(Platform)' == '' ">AnyCPU</Platform>
    <ProjectGuid>{4B4B1EFB-8F33-42E6-B79F-54E7F3293D31}</ProjectGuid>
    <OutputType>Library</OutputType>
    <AppDesignerFolder>Properties</AppDesignerFolder>
    <RootNamespace>NuGet.Jobs</RootNamespace>
    <AssemblyName>NuGet.Jobs.Common</AssemblyName>
    <TargetFrameworkVersion>v4.6.2</TargetFrameworkVersion>
    <FileAlignment>512</FileAlignment>
    <AutoGenerateBindingRedirects>true</AutoGenerateBindingRedirects>
    <DefineConstants>TRACE</DefineConstants>
    <TargetFrameworkProfile />
  </PropertyGroup>
  <PropertyGroup>
    <Authors>.NET Foundation</Authors>
    <IncludeSymbols Condition="'$(IncludeSymbols)' == ''">true</IncludeSymbols>
  </PropertyGroup>
  <PropertyGroup Condition=" '$(Configuration)|$(Platform)' == 'Debug|AnyCPU' ">
    <DebugSymbols>true</DebugSymbols>
    <DebugType>full</DebugType>
    <Optimize>false</Optimize>
    <OutputPath>bin\Debug\</OutputPath>
    <DefineConstants>DEBUG;TRACE</DefineConstants>
    <ErrorReport>prompt</ErrorReport>
    <WarningLevel>4</WarningLevel>
  </PropertyGroup>
  <PropertyGroup Condition=" '$(Configuration)|$(Platform)' == 'Release|AnyCPU' ">
    <DebugType>pdbonly</DebugType>
    <Optimize>true</Optimize>
    <OutputPath>bin\Release\</OutputPath>
    <DefineConstants>TRACE</DefineConstants>
    <ErrorReport>prompt</ErrorReport>
    <WarningLevel>4</WarningLevel>
  </PropertyGroup>
  <ItemGroup>
    <Reference Include="System" />
    <Reference Include="System.ComponentModel.Composition" />
    <Reference Include="System.ComponentModel.DataAnnotations" />
    <Reference Include="System.Core" />
    <Reference Include="Microsoft.CSharp" />
    <Reference Include="System.Numerics" />
    <Reference Include="System.Runtime.Serialization" />
    <Reference Include="System.Security" />
  </ItemGroup>
  <ItemGroup>
    <Compile Include="Configuration\GalleryDbConfiguration.cs" />
    <Compile Include="Configuration\IDbConfiguration.cs" />
    <Compile Include="Configuration\JobArgumentNames.cs" />
    <Compile Include="Configuration\MessageServiceConfiguration.cs" />
    <Compile Include="Configuration\ServiceBusConfiguration.cs" />
    <Compile Include="Configuration\StatisticsDbConfiguration.cs" />
    <Compile Include="Configuration\SupportRequestDbConfiguration.cs" />
    <Compile Include="Configuration\ValidationDbConfiguration.cs" />
    <Compile Include="Configuration\ValidationStorageConfiguration.cs" />
    <Compile Include="DelegateSqlConnectionFactory.cs" />
    <Compile Include="Extensions\LoggerExtensions.cs" />
    <Compile Include="Extensions\XElementExtensions.cs" />
    <Compile Include="ISqlConnectionFactory.cs" />
    <Compile Include="JobNameTelemetryInitializer.cs" />
    <Compile Include="JsonConfigurationJob.cs" />
    <Compile Include="SecretReader\ISecretReaderFactory.cs" />
    <Compile Include="SecretReader\SecretReaderFactory.cs" />
    <Compile Include="Configuration\JobConfigurationManager.cs" />
    <Compile Include="Extensions\DapperExtensions.cs" />
    <Compile Include="JobBase.cs" />
    <Compile Include="JobRunner.cs" />
    <Compile Include="Properties\AssemblyInfo.cs" />
    <Compile Include="Properties\AssemblyInfo.*.cs" />
    <Compile Include="StorageHelpers.cs" />
    <Compile Include="Strings.Designer.cs" />
  </ItemGroup>
  <ItemGroup>
    <None Include="app.config" />
  </ItemGroup>
  <ItemGroup>
    <EmbeddedResource Include="Strings.resx" />
  </ItemGroup>
  <ItemGroup>
    <PackageReference Include="Autofac">
      <Version>4.6.2</Version>
    </PackageReference>
    <PackageReference Include="Autofac.Extensions.DependencyInjection">
      <Version>4.2.0</Version>
    </PackageReference>
    <PackageReference Include="Dapper.StrongName">
      <Version>1.50.2</Version>
    </PackageReference>
    <PackageReference Include="MicroBuild.Core">
      <Version>0.3.0</Version>
      <IncludeAssets>runtime; build; native; contentfiles; analyzers</IncludeAssets>
      <PrivateAssets>all</PrivateAssets>
    </PackageReference>
    <PackageReference Include="Microsoft.Extensions.DependencyInjection">
      <Version>1.1.1</Version>
    </PackageReference>
    <PackageReference Include="Microsoft.Extensions.Options.ConfigurationExtensions">
      <Version>1.1.2</Version>
    </PackageReference>
    <PackageReference Include="NuGet.Build.Tasks.Pack">
      <Version>4.8.0</Version>
      <IncludeAssets>runtime; build; native; contentfiles; analyzers</IncludeAssets>
      <PrivateAssets>all</PrivateAssets>
    </PackageReference>
    <PackageReference Include="NuGet.Services.Configuration">
<<<<<<< HEAD
      <Version>2.42.0</Version>
    </PackageReference>
    <PackageReference Include="NuGet.Services.Logging">
      <Version>2.42.0</Version>
    </PackageReference>
    <PackageReference Include="NuGet.Services.Sql">
      <Version>2.42.0</Version>
=======
      <Version>2.46.0</Version>
    </PackageReference>
    <PackageReference Include="NuGet.Services.Logging">
      <Version>2.46.0</Version>
    </PackageReference>
    <PackageReference Include="NuGet.Services.Messaging.Email">
      <Version>2.46.0</Version>
    </PackageReference>
    <PackageReference Include="NuGet.Services.Sql">
      <Version>2.46.0</Version>
>>>>>>> 4f09482a
    </PackageReference>
    <PackageReference Include="System.Net.Http">
      <Version>4.3.3</Version>
    </PackageReference>
  </ItemGroup>
  <Import Project="$(MSBuildToolsPath)\Microsoft.CSharp.targets" />
  <PropertyGroup>
    <SignPath>..\..\build</SignPath>
    <SignPath Condition="'$(BUILD_SOURCESDIRECTORY)' != ''">$(BUILD_SOURCESDIRECTORY)\build</SignPath>
    <SignPath Condition="'$(NuGetBuildPath)' != ''">$(NuGetBuildPath)</SignPath>
    <SignType Condition="'$(SignType)' == ''">none</SignType>
  </PropertyGroup>
  <Import Project="$(SignPath)\sign.targets" Condition="Exists('$(SignPath)\sign.targets')" />
  <Import Project="$(SignPath)\sign.microbuild.targets" Condition="Exists('$(SignPath)\sign.microbuild.targets')" />
  <Import Project="..\..\sign.thirdparty.targets" />
</Project><|MERGE_RESOLUTION|>--- conflicted
+++ resolved
@@ -106,15 +106,6 @@
       <PrivateAssets>all</PrivateAssets>
     </PackageReference>
     <PackageReference Include="NuGet.Services.Configuration">
-<<<<<<< HEAD
-      <Version>2.42.0</Version>
-    </PackageReference>
-    <PackageReference Include="NuGet.Services.Logging">
-      <Version>2.42.0</Version>
-    </PackageReference>
-    <PackageReference Include="NuGet.Services.Sql">
-      <Version>2.42.0</Version>
-=======
       <Version>2.46.0</Version>
     </PackageReference>
     <PackageReference Include="NuGet.Services.Logging">
@@ -125,7 +116,6 @@
     </PackageReference>
     <PackageReference Include="NuGet.Services.Sql">
       <Version>2.46.0</Version>
->>>>>>> 4f09482a
     </PackageReference>
     <PackageReference Include="System.Net.Http">
       <Version>4.3.3</Version>
