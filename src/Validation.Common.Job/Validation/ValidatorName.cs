--- conflicted
+++ resolved
@@ -7,12 +7,9 @@
     {
         public const string Vcs = "VcsValidator";
         public const string PackageCertificate = "PackageCertificatesValidator";
-<<<<<<< HEAD
         public const string PackageSigning = "PackageSigningValidator";
         public const string ScanAndSign = "ScanAndSign";
-=======
         public const string PackageSignatureProcessor = "PackageSigningValidator";
         public const string PackageSignatureValidator = "PackageSigningValidator2";
->>>>>>> 2953a8f1
     }
 }