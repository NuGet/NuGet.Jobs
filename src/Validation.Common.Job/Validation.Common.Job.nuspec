<?xml version="1.0"?>
<package >
  <metadata>
    <id>NuGet.Services.Validation.Common.Job</id>
    <version>$version$</version>
    <title>NuGet.Services.Validation.Common.Job</title>
    <authors>.NET Foundation</authors>
    <owners>.NET Foundation</owners>
    <description>NuGet.Services.Validation.Common.Job</description>
    <copyright>Copyright .NET Foundation</copyright>
    <dependencies>
      <dependency id="NuGet.Jobs.Common" version="$version$" />
      <dependency id="Autofac" version="4.6.2" />
      <dependency id="Autofac.Extensions.DependencyInjection" version="4.2.0" />
      <dependency id="Microsoft.ApplicationInsights" version="2.2.0" />
      <dependency id="Microsoft.Extensions.DependencyInjection" version="1.1.1" />
      <dependency id="Microsoft.Extensions.Options.ConfigurationExtensions" version="1.1.2" />
      <dependency id="NuGet.Packaging" version="4.8.0-preview4.5289" />
      <dependency id="NuGet.Services.Configuration" version="2.26.0-master-34394" />
      <dependency id="NuGet.Services.Logging" version="2.26.0-master-34394" />
      <dependency id="NuGet.Services.ServiceBus" version="2.26.0-master-34736" />
      <dependency id="NuGet.Services.Sql" version="2.26.0-master-34394" />
      <dependency id="NuGet.Services.Storage" version="2.26.0-master-34394" />
<<<<<<< HEAD
      <dependency id="NuGet.Services.Validation" version="2.26.0-master-34736" />
      <dependency id="NuGetGallery.Core" version="4.4.5-dev-34153" />
=======
      <dependency id="NuGet.Services.Validation" version="2.26.0-master-34584" />
      <dependency id="NuGetGallery.Core" version="4.4.5-dev-34648" />
>>>>>>> 81f96adf
      <dependency id="Serilog" version="2.5.0" />
      <dependency id="System.Net.Http" version="4.3.3" />
    </dependencies>
  </metadata>
</package><|MERGE_RESOLUTION|>--- conflicted
+++ resolved
@@ -21,13 +21,8 @@
       <dependency id="NuGet.Services.ServiceBus" version="2.26.0-master-34736" />
       <dependency id="NuGet.Services.Sql" version="2.26.0-master-34394" />
       <dependency id="NuGet.Services.Storage" version="2.26.0-master-34394" />
-<<<<<<< HEAD
       <dependency id="NuGet.Services.Validation" version="2.26.0-master-34736" />
-      <dependency id="NuGetGallery.Core" version="4.4.5-dev-34153" />
-=======
-      <dependency id="NuGet.Services.Validation" version="2.26.0-master-34584" />
       <dependency id="NuGetGallery.Core" version="4.4.5-dev-34648" />
->>>>>>> 81f96adf
       <dependency id="Serilog" version="2.5.0" />
       <dependency id="System.Net.Http" version="4.3.3" />
     </dependencies>
