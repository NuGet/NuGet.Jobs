﻿<?xml version="1.0" encoding="utf-8"?>
<Project ToolsVersion="15.0" xmlns="http://schemas.microsoft.com/developer/msbuild/2003">
  <Import Project="$(MSBuildExtensionsPath)\$(MSBuildToolsVersion)\Microsoft.Common.props" Condition="Exists('$(MSBuildExtensionsPath)\$(MSBuildToolsVersion)\Microsoft.Common.props')" />
  <PropertyGroup>
    <Configuration Condition=" '$(Configuration)' == '' ">Debug</Configuration>
    <Platform Condition=" '$(Platform)' == '' ">AnyCPU</Platform>
    <ProjectGuid>{FA87D075-A934-4443-8D0B-5DB32640B6D7}</ProjectGuid>
    <OutputType>Library</OutputType>
    <AppDesignerFolder>Properties</AppDesignerFolder>
    <RootNamespace>NuGet.Jobs.Validation</RootNamespace>
    <AssemblyName>NuGet.Services.Validation.Common.Job</AssemblyName>
    <TargetFrameworkVersion>v4.6.2</TargetFrameworkVersion>
    <FileAlignment>512</FileAlignment>
    <AutoGenerateBindingRedirects>true</AutoGenerateBindingRedirects>
    <TargetFrameworkProfile />
  </PropertyGroup>
  <PropertyGroup>
    <Authors>.NET Foundation</Authors>
    <IncludeSymbols Condition="'$(IncludeSymbols)' == ''">true</IncludeSymbols>
  </PropertyGroup>
  <PropertyGroup Condition=" '$(Configuration)|$(Platform)' == 'Debug|AnyCPU' ">
    <DebugSymbols>true</DebugSymbols>
    <DebugType>full</DebugType>
    <Optimize>false</Optimize>
    <OutputPath>bin\Debug\</OutputPath>
    <DefineConstants>DEBUG;TRACE</DefineConstants>
    <ErrorReport>prompt</ErrorReport>
    <WarningLevel>4</WarningLevel>
  </PropertyGroup>
  <PropertyGroup Condition=" '$(Configuration)|$(Platform)' == 'Release|AnyCPU' ">
    <DebugType>pdbonly</DebugType>
    <Optimize>true</Optimize>
    <OutputPath>bin\Release\</OutputPath>
    <DefineConstants>TRACE</DefineConstants>
    <ErrorReport>prompt</ErrorReport>
    <WarningLevel>4</WarningLevel>
  </PropertyGroup>
  <ItemGroup>
    <Reference Include="System" />
    <Reference Include="System.Core" />
    <Reference Include="Microsoft.CSharp" />
    <Reference Include="System.Data" />
  </ItemGroup>
  <ItemGroup>
    <Compile Include="CommonTelemetryService.cs" />
    <Compile Include="Error.cs" />
    <Compile Include="ExceptionExtensions.cs" />
    <Compile Include="FileStreamUtility.cs" />
    <Compile Include="ICommonTelemetryService.cs" />
    <Compile Include="IPackageDownloader.cs" />
    <Compile Include="LoggerDiagnosticsService.cs" />
    <Compile Include="LoggerDiagnosticsSource.cs" />
    <Compile Include="PackageDownloader.cs" />
    <Compile Include="PackageDownloaderConfiguration.cs" />
    <Compile Include="PathUtility.cs" />
    <Compile Include="Properties\AssemblyInfo.cs" />
    <Compile Include="Properties\AssemblyInfo.*.cs" />
    <Compile Include="Storage\AddStatusResult.cs" />
    <Compile Include="Storage\IProcessorPackageFileService.cs" />
    <Compile Include="Storage\ISimpleCloudBlobProvider.cs" />
    <Compile Include="Storage\IValidatorStateService.cs" />
    <Compile Include="Storage\ProcessorPackageFileService.cs" />
    <Compile Include="Storage\SaveStatusResult.cs" />
    <Compile Include="Storage\SerializedValidationIssue.cs" />
    <Compile Include="Storage\SimpleCloudBlobProvider.cs" />
    <Compile Include="Storage\ValidatorStateService.cs" />
    <Compile Include="Storage\ValidatorStatusExtensions.cs" />
    <Compile Include="SubcriptionProcessorJob.cs" />
    <Compile Include="ValidationJobBase.cs" />
    <Compile Include="SubscriptionProcessorConfiguration.cs" />
    <Compile Include="Validation\IValidatorProvider.cs" />
    <Compile Include="Validation\ValidatorName.cs" />
    <Compile Include="Validation\ValidatorNameAttribute.cs" />
    <Compile Include="Validation\ValidatorUtility.cs" />
    <Compile Include="TempFiles\DeleteOnCloseReadOnlyTempFile.cs" />
    <Compile Include="TempFiles\ITempFile.cs" />
    <Compile Include="TempFiles\ITempFileFactory.cs" />
    <Compile Include="TempFiles\ITempReadOnlyFile.cs" />
    <Compile Include="TempFiles\TempFile.cs" />
    <Compile Include="TempFiles\TempFileFactory.cs" />
  </ItemGroup>
  <ItemGroup>
    <PackageReference Include="Autofac">
      <Version>4.6.2</Version>
    </PackageReference>
    <PackageReference Include="Autofac.Extensions.DependencyInjection">
      <Version>4.2.0</Version>
    </PackageReference>
    <PackageReference Include="Microsoft.ApplicationInsights">
      <Version>2.2.0</Version>
    </PackageReference>
    <PackageReference Include="Microsoft.Extensions.DependencyInjection">
      <Version>1.1.1</Version>
    </PackageReference>
    <PackageReference Include="Microsoft.Extensions.Options.ConfigurationExtensions">
      <Version>1.1.2</Version>
    </PackageReference>
    <PackageReference Include="NuGet.Build.Tasks.Pack">
      <Version>4.8.0</Version>
      <IncludeAssets>runtime; build; native; contentfiles; analyzers</IncludeAssets>
      <PrivateAssets>all</PrivateAssets>
    </PackageReference>
    <PackageReference Include="NuGet.Packaging">
      <Version>5.0.0-preview1.5707</Version>
    </PackageReference>
    <PackageReference Include="NuGet.Services.ServiceBus">
<<<<<<< HEAD
      <Version>2.43.0-agr-sb-ex-log-2431186</Version>
    </PackageReference>
    <PackageReference Include="NuGet.Services.Storage">
      <Version>2.42.0</Version>
    </PackageReference>
    <PackageReference Include="NuGet.Services.Validation">
      <Version>2.42.0</Version>
    </PackageReference>
    <PackageReference Include="NuGet.Services.Validation.Issues">
      <Version>2.42.0</Version>
=======
      <Version>2.46.0</Version>
    </PackageReference>
    <PackageReference Include="NuGet.Services.Storage">
      <Version>2.46.0</Version>
    </PackageReference>
    <PackageReference Include="NuGet.Services.Validation">
      <Version>2.46.0</Version>
    </PackageReference>
    <PackageReference Include="NuGet.Services.Validation.Issues">
      <Version>2.46.0</Version>
>>>>>>> 4f09482a
    </PackageReference>
    <PackageReference Include="NuGetGallery.Core">
      <Version>4.4.5-dev-2571542</Version>
    </PackageReference>
    <PackageReference Include="Serilog">
      <Version>2.5.0</Version>
    </PackageReference>
    <PackageReference Include="System.Net.Http">
      <Version>4.3.3</Version>
    </PackageReference>
    <PackageReference Include="MicroBuild.Core">
      <Version>0.3.0</Version>
      <IncludeAssets>runtime; build; native; contentfiles; analyzers</IncludeAssets>
      <PrivateAssets>all</PrivateAssets>
    </PackageReference>
  </ItemGroup>
  <ItemGroup>
    <ProjectReference Include="..\NuGet.Jobs.Common\NuGet.Jobs.Common.csproj">
      <Project>{4b4b1efb-8f33-42e6-b79f-54e7f3293d31}</Project>
      <Name>NuGet.Jobs.Common</Name>
    </ProjectReference>
  </ItemGroup>
  <Import Project="$(MSBuildToolsPath)\Microsoft.CSharp.targets" />
  <PropertyGroup>
    <SignPath>..\..\build</SignPath>
    <SignPath Condition="'$(BUILD_SOURCESDIRECTORY)' != ''">$(BUILD_SOURCESDIRECTORY)\build</SignPath>
    <SignPath Condition="'$(NuGetBuildPath)' != ''">$(NuGetBuildPath)</SignPath>
    <SignType Condition="'$(SignType)' == ''">none</SignType>
  </PropertyGroup>
  <Import Project="$(SignPath)\sign.targets" Condition="Exists('$(SignPath)\sign.targets')" />
  <Import Project="$(SignPath)\sign.microbuild.targets" Condition="Exists('$(SignPath)\sign.microbuild.targets')" />
  <Import Project="..\..\sign.thirdparty.targets" />
</Project><|MERGE_RESOLUTION|>--- conflicted
+++ resolved
@@ -104,19 +104,7 @@
       <Version>5.0.0-preview1.5707</Version>
     </PackageReference>
     <PackageReference Include="NuGet.Services.ServiceBus">
-<<<<<<< HEAD
-      <Version>2.43.0-agr-sb-ex-log-2431186</Version>
-    </PackageReference>
-    <PackageReference Include="NuGet.Services.Storage">
-      <Version>2.42.0</Version>
-    </PackageReference>
-    <PackageReference Include="NuGet.Services.Validation">
-      <Version>2.42.0</Version>
-    </PackageReference>
-    <PackageReference Include="NuGet.Services.Validation.Issues">
-      <Version>2.42.0</Version>
-=======
-      <Version>2.46.0</Version>
+      <Version>2.47.0-agr-sb-ex-log-2695529</Version>
     </PackageReference>
     <PackageReference Include="NuGet.Services.Storage">
       <Version>2.46.0</Version>
@@ -126,7 +114,6 @@
     </PackageReference>
     <PackageReference Include="NuGet.Services.Validation.Issues">
       <Version>2.46.0</Version>
->>>>>>> 4f09482a
     </PackageReference>
     <PackageReference Include="NuGetGallery.Core">
       <Version>4.4.5-dev-2571542</Version>
