--- conflicted
+++ resolved
@@ -99,27 +99,9 @@
       <IncludeAssets>runtime; build; native; contentfiles; analyzers</IncludeAssets>
       <PrivateAssets>all</PrivateAssets>
     </PackageReference>
-<<<<<<< HEAD
-=======
-    <PackageReference Include="NuGet.Packaging">
-      <Version>4.8.0-preview4.5289</Version>
-    </PackageReference>
-    <PackageReference Include="NuGet.Services.ServiceBus">
-      <Version>2.33.0</Version>
-    </PackageReference>
->>>>>>> 96d92936
     <PackageReference Include="NuGet.Services.Storage">
       <Version>2.33.0</Version>
     </PackageReference>
-<<<<<<< HEAD
-=======
-    <PackageReference Include="NuGet.Services.Validation">
-      <Version>2.33.0</Version>
-    </PackageReference>
-    <PackageReference Include="NuGet.Services.Validation.Issues">
-      <Version>2.33.0</Version>
-    </PackageReference>
->>>>>>> 96d92936
     <PackageReference Include="NuGetGallery.Core">
       <Version>4.4.5-dev-2170472</Version>
     </PackageReference>
