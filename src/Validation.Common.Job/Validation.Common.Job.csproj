﻿<Project Sdk="Microsoft.NET.Sdk">

  <Import Project="..\..\SdkProjects.props" />

  <PropertyGroup>
    <TargetFramework>net472</TargetFramework>
    <RootNamespace>NuGet.Jobs.Validation</RootNamespace>
    <AssemblyName>NuGet.Services.Validation.Common.Job</AssemblyName>
    <Description>Common job infrastructure for validation jobs and basic dependency injection setup.</Description>
  </PropertyGroup>

  <ItemGroup>
    <PackageReference Include="Autofac">
      <Version>4.9.1</Version>
    </PackageReference>
    <PackageReference Include="Autofac.Extensions.DependencyInjection">
      <Version>4.4.0</Version>
    </PackageReference>
    <PackageReference Include="Microsoft.Extensions.DependencyInjection">
      <Version>2.2.0</Version>
    </PackageReference>
    <PackageReference Include="Microsoft.Extensions.Options.ConfigurationExtensions">
      <Version>2.2.0</Version>
    </PackageReference>
    <PackageReference Include="NuGet.Packaging">
      <Version>5.8.0-preview.3.6823</Version>
    </PackageReference>
    <PackageReference Include="NuGet.Services.ServiceBus">
      <Version>2.79.0</Version>
    </PackageReference>
    <PackageReference Include="NuGet.Services.Storage">
      <Version>2.79.0</Version>
    </PackageReference>
    <PackageReference Include="NuGetGallery.Core">
<<<<<<< HEAD
      <Version>4.4.5-dev-4220437</Version>
=======
      <Version>4.4.5-dev-4220086</Version>
>>>>>>> d55e3400
    </PackageReference>
  </ItemGroup>

  <ItemGroup>
    <ProjectReference Include="..\NuGet.Jobs.Common\NuGet.Jobs.Common.csproj" />
  </ItemGroup>

</Project><|MERGE_RESOLUTION|>--- conflicted
+++ resolved
@@ -32,11 +32,7 @@
       <Version>2.79.0</Version>
     </PackageReference>
     <PackageReference Include="NuGetGallery.Core">
-<<<<<<< HEAD
       <Version>4.4.5-dev-4220437</Version>
-=======
-      <Version>4.4.5-dev-4220086</Version>
->>>>>>> d55e3400
     </PackageReference>
   </ItemGroup>
 
