﻿// Copyright (c) .NET Foundation. All rights reserved.
// Licensed under the Apache License, Version 2.0. See License.txt in the project root for license information.

using System;
using System.Collections.Generic;
using System.Data;
using System.Diagnostics;
using System.IO;
using System.Linq;
using System.Threading.Tasks;
using Microsoft.Extensions.Logging;
using Stats.AzureCdnLogs.Common;

namespace Stats.ImportAzureCdnStatistics
{
    public class LogFileProcessor
    {
        private readonly IStatisticsBlobContainerUtility _statisticsBlobContainerUtility;
        private readonly ILogger _logger;
        private readonly IStatisticsWarehouse _warehouse;

        public LogFileProcessor(
            IStatisticsBlobContainerUtility statisticsBlobContainerUtility,
            ILoggerFactory loggerFactory,
            IStatisticsWarehouse warehouse)
        {
            if (statisticsBlobContainerUtility == null)
            {
                throw new ArgumentNullException(nameof(statisticsBlobContainerUtility));
            }

            if (warehouse == null)
            {
                throw new ArgumentNullException(nameof(warehouse));
            }

            if (loggerFactory == null)
            {
                throw new ArgumentNullException(nameof(loggerFactory));
            }

            _warehouse = warehouse;
            _statisticsBlobContainerUtility = statisticsBlobContainerUtility;
            _logger = loggerFactory.CreateLogger<Job>();
        }

        public async Task ProcessLogFileAsync(ILeasedLogFile logFile, IPackageStatisticsParser packageStatisticsParser, bool aggregatesOnly = false)
        {
            if (logFile == null)
            {
                return;
            }

            try
            {
                var logFileName = logFile.BlobName;
                var cdnStatistics = await ParseLogEntries(logFile, packageStatisticsParser, logFileName);
                var hasPackageStatistics = cdnStatistics.PackageStatistics.Any();
                var hasToolStatistics = cdnStatistics.ToolStatistics.Any();

                // replicate data to the statistics database
                if (hasPackageStatistics)
                {
                    await ProcessPackageStatisticsInLogFileAsync(cdnStatistics, logFileName, aggregatesOnly);
                }

                if (hasToolStatistics)
                {
                    await ProcessToolStatisticsInLogFileAsync(cdnStatistics, logFileName, aggregatesOnly);
                }

                if (!aggregatesOnly)
                {
                    await _statisticsBlobContainerUtility.ArchiveBlobAsync(logFile);
                }
            }
            catch (Exception e)
            {
                _logger.LogError(LogEvents.FailedToProcessLogFile, e, "Unable to process {LogFile}", logFile.Uri);

                if (!aggregatesOnly)
                {
                    // copy the blob to a dead-letter container
                    await _statisticsBlobContainerUtility.CopyToDeadLetterContainerAsync(logFile, e);
                }
            }

            if (!aggregatesOnly)
            {
                // delete the blob from the 'to-be-processed' container
                await _statisticsBlobContainerUtility.DeleteSourceBlobAsync(logFile);
            }
        }

        private async Task ProcessToolStatisticsInLogFileAsync(CdnStatistics cdnStatistics, string logFileName, bool aggregatesOnly)
        {
            // check if we already successfully imported tool statistics for this file
            if (await _warehouse.HasImportedToolStatisticsAsync(logFileName))
            {
                _logger.LogWarning(
                    "Already imported tool download statistics for {LogFileName}: skipping.", logFileName);
            }
            else
            {
                _logger.LogInformation("Creating facts for tool download statistics in {LogFileName}", logFileName);
                var downloadFacts = await _warehouse.CreateAsync(cdnStatistics.ToolStatistics, logFileName);

                // store facts recorded in this logfile
                if (downloadFacts != null && !aggregatesOnly)
                {
                    await _warehouse.InsertDownloadFactsAsync(downloadFacts, logFileName);
                }
            }
        }

        private async Task ProcessPackageStatisticsInLogFileAsync(CdnStatistics cdnStatistics, string logFileName, bool aggregatesOnly)
        {
            _logger.LogInformation("Creating facts for package download statistics in {LogFileName}", logFileName);

            var downloadFacts = await _warehouse.CreateAsync(cdnStatistics.PackageStatistics, logFileName);
            if (downloadFacts != null)
            {
                // check if we already successfully imported package statistics for this file
                if (!await _warehouse.HasImportedPackageStatisticsAsync(logFileName) && !aggregatesOnly)
                {
                    // store facts recorded in this logfile
                    await _warehouse.InsertDownloadFactsAsync(downloadFacts, logFileName);
                }
                else
                {
                    _logger.LogWarning("Already imported package download statistics for {LogFileName}: skipping.", logFileName);
                }

                // create aggregates for the logfile
                var logFileAggregates = new LogFileAggregates(logFileName);
                foreach (var table in downloadFacts)
                {
                    if (string.Equals(table.TableName, "dbo.Fact_Download", StringComparison.InvariantCultureIgnoreCase))
                    {
                        // aggregate download counts by date
                        var downloadsByDate =
                            table.AsEnumerable()
                                .GroupBy(e => e.Field<int>("Dimension_Date_Id"))
                                .Select(e => new KeyValuePair<int, int>(e.Key, e.Count()));

                        foreach (var keyValuePair in downloadsByDate)
                        {
                            logFileAggregates.PackageDownloadsByDateDimensionId.Add(keyValuePair.Key, keyValuePair.Value);

                            _logger.LogInformation(
                                "{LogFile} contains {PackageDownloadCount} package downloads for date id {DimensionDateId}",
                                logFileName, keyValuePair.Value, keyValuePair.Key);
                        }
                    }
                }

                // store aggregates for this logfile
                _logger.LogInformation(
                    "Storing aggregate facts for package download statistics in {LogFileName}",
                    logFileName);

                await _warehouse.StoreLogFileAggregatesAsync(logFileAggregates);
            }
        }

        private async Task<CdnStatistics> ParseLogEntries(ILeasedLogFile logFile, IPackageStatisticsParser packageStatisticsParser, string fileName)
        {
            var logStream = await _statisticsBlobContainerUtility.OpenCompressedBlobAsync(logFile);
            var blobUri = logFile.Uri;
            var blobName = logFile.BlobName;

            var packageStatistics = new List<PackageStatistics>();
            var toolStatistics = new List<ToolStatistics>();

            var stopwatch = Stopwatch.StartNew();

            try
            {
                // parse the log into table entities
                _logger.LogInformation("Beginning to parse blob {FtpBlobUri}.", blobUri);

                using (var logStreamReader = new StreamReader(logStream))
                {
                    var lineNumber = 0;
                    do
                    {
                        var rawLogLine = logStreamReader.ReadLine();
                        if (rawLogLine != null)
                        {
                            lineNumber++;

                            var logEntry = CdnLogEntryParser.ParseLogEntryFromLine(
                                lineNumber,
                                rawLogLine,
                                (e, line) => _logger.LogError(
                                    LogEvents.FailedToParseLogFileEntry,
                                    e,
                                    LogMessages.ParseLogEntryLineFailed,
                                    fileName,
                                    line));

                            if (logEntry != null)
                            {
                                var statistic = packageStatisticsParser.FromCdnLogEntry(logEntry);
                                if (statistic != null)
                                {
                                    packageStatistics.Add(statistic);
                                }
                                else
                                {
                                    // check if this is a dist.nuget.org download
                                    if (logEntry.RequestUrl.Contains("dist.nuget.org/"))
                                    {
                                        var toolInfo = ToolStatisticsParser.FromCdnLogEntry(logEntry);
                                        if (toolInfo != null)
                                        {
                                            toolStatistics.Add(toolInfo);
                                        }
                                    }
                                }
                            }
                        }
                    } while (!logStreamReader.EndOfStream);
                }

                stopwatch.Stop();

                _logger.LogInformation("Finished parsing blob {FtpBlobUri} ({RecordCount} records).", blobUri, packageStatistics.Count);
                ApplicationInsightsHelper.TrackMetric("Blob parsing duration (ms)", stopwatch.ElapsedMilliseconds, blobName);
            }
            catch (Exception exception)
            {
                if (stopwatch.IsRunning)
                {
                    stopwatch.Stop();
                }

                _logger.LogError(LogEvents.FailedToParseLogFile, exception, "Failed to parse blob {FtpBlobUri}.", blobUri);
                ApplicationInsightsHelper.TrackException(exception, blobName);

                throw;
            }
            finally
            {
                logStream.Dispose();
            }

<<<<<<< HEAD

            var cdnStatistics = new CdnStatistics(packageStatistics, toolStatistics);
            return cdnStatistics;
        }

        private static async Task<bool> IsGzipCompressed(Stream stream)
        {
            stream.Position = 0;

            try
            {
                var bytes = new byte[4];
                await stream.ReadAsync(bytes, 0, 4);

                return BitConverter.ToUInt16(bytes, 0) == _gzipLeadBytes;
            }
            finally
            {
                stream.Position = 0;
            }
        }

        private async Task<Stream> OpenCompressedBlobAsync(ILeasedLogFile logFile)
        {
            var stopwatch = Stopwatch.StartNew();

            try
            {
                _logger.LogInformation("Beginning opening of compressed blob {FtpBlobUri}.", logFile.Uri);

                var memoryStream = new MemoryStream();

                // decompress into memory (these are rolling log files and relatively small)
                using (var blobStream = await logFile.Blob.OpenReadAsync(AccessCondition.GenerateLeaseCondition(logFile.LeaseId), null, null))
                {
                    await blobStream.CopyToAsync(memoryStream);
                    memoryStream.Position = 0;
                }

                stopwatch.Stop();

                _logger.LogInformation("Finished opening of compressed blob {FtpBlobUri}.", logFile.Uri);

                ApplicationInsightsHelper.TrackMetric("Open compressed blob duration (ms)", stopwatch.ElapsedMilliseconds, logFile.Blob.Name);

                // verify if the stream is gzipped or not
                if (await IsGzipCompressed(memoryStream))
                {
                    return new GZipInputStream(memoryStream);
                }
                else
                {
                    return memoryStream;
                }
            }
            catch (Exception exception)
            {
                if (stopwatch.IsRunning)
                {
                    stopwatch.Stop();
                }

                _logger.LogError(LogEvents.FailedToDecompressBlob, exception, "Failed to open compressed blob {FtpBlobUri}", logFile.Uri);
                ApplicationInsightsHelper.TrackException(exception, logFile.Blob.Name);

                throw;
            }
        }

        private async Task ArchiveBlobAsync(ILeasedLogFile logFile)
        {
            var stopwatch = Stopwatch.StartNew();
            try
            {
                await EnsureCopiedToContainerAsync(logFile, _targetContainer);

                _logger.LogInformation("Finished archive upload for blob {FtpBlobUri}.", logFile.Uri);

                stopwatch.Stop();
                ApplicationInsightsHelper.TrackMetric("Blob archiving duration (ms)", stopwatch.ElapsedMilliseconds, logFile.Blob.Name);
            }
            catch (Exception exception)
            {
                if (stopwatch.IsRunning)
                {
                    stopwatch.Stop();
                }

                _logger.LogError(LogEvents.FailedBlobUpload, exception, "Failed archive upload for blob {FtpBlobUri}", logFile.Uri);
                ApplicationInsightsHelper.TrackException(exception, logFile.Blob.Name);
                throw;
            }
        }

        private async Task DeleteSourceBlobAsync(ILeasedLogFile logFile)
        {
            if (await logFile.Blob.ExistsAsync())
            {
                try
                {
                    _logger.LogInformation("Beginning to delete blob {FtpBlobUri}.", logFile.Uri);

                    var accessCondition = AccessCondition.GenerateLeaseCondition(logFile.LeaseId);
                    await logFile.Blob.DeleteAsync(DeleteSnapshotsOption.IncludeSnapshots, accessCondition, null, null);

                    _logger.LogInformation("Finished to delete blob {FtpBlobUri}.", logFile.Uri);
                }
                catch (Exception exception)
                {
                    _logger.LogError(LogEvents.FailedBlobDelete, exception, "Failed to delete blob {FtpBlobUri}", logFile.Uri);
                    ApplicationInsightsHelper.TrackException(exception, logFile.Blob.Name);
                    throw;
                }
            }
=======
            return new CdnStatistics(packageStatistics, toolStatistics);
>>>>>>> b5c8139e
        }
    }
}<|MERGE_RESOLUTION|>--- conflicted
+++ resolved
@@ -245,124 +245,7 @@
                 logStream.Dispose();
             }
 
-<<<<<<< HEAD
-
-            var cdnStatistics = new CdnStatistics(packageStatistics, toolStatistics);
-            return cdnStatistics;
-        }
-
-        private static async Task<bool> IsGzipCompressed(Stream stream)
-        {
-            stream.Position = 0;
-
-            try
-            {
-                var bytes = new byte[4];
-                await stream.ReadAsync(bytes, 0, 4);
-
-                return BitConverter.ToUInt16(bytes, 0) == _gzipLeadBytes;
-            }
-            finally
-            {
-                stream.Position = 0;
-            }
-        }
-
-        private async Task<Stream> OpenCompressedBlobAsync(ILeasedLogFile logFile)
-        {
-            var stopwatch = Stopwatch.StartNew();
-
-            try
-            {
-                _logger.LogInformation("Beginning opening of compressed blob {FtpBlobUri}.", logFile.Uri);
-
-                var memoryStream = new MemoryStream();
-
-                // decompress into memory (these are rolling log files and relatively small)
-                using (var blobStream = await logFile.Blob.OpenReadAsync(AccessCondition.GenerateLeaseCondition(logFile.LeaseId), null, null))
-                {
-                    await blobStream.CopyToAsync(memoryStream);
-                    memoryStream.Position = 0;
-                }
-
-                stopwatch.Stop();
-
-                _logger.LogInformation("Finished opening of compressed blob {FtpBlobUri}.", logFile.Uri);
-
-                ApplicationInsightsHelper.TrackMetric("Open compressed blob duration (ms)", stopwatch.ElapsedMilliseconds, logFile.Blob.Name);
-
-                // verify if the stream is gzipped or not
-                if (await IsGzipCompressed(memoryStream))
-                {
-                    return new GZipInputStream(memoryStream);
-                }
-                else
-                {
-                    return memoryStream;
-                }
-            }
-            catch (Exception exception)
-            {
-                if (stopwatch.IsRunning)
-                {
-                    stopwatch.Stop();
-                }
-
-                _logger.LogError(LogEvents.FailedToDecompressBlob, exception, "Failed to open compressed blob {FtpBlobUri}", logFile.Uri);
-                ApplicationInsightsHelper.TrackException(exception, logFile.Blob.Name);
-
-                throw;
-            }
-        }
-
-        private async Task ArchiveBlobAsync(ILeasedLogFile logFile)
-        {
-            var stopwatch = Stopwatch.StartNew();
-            try
-            {
-                await EnsureCopiedToContainerAsync(logFile, _targetContainer);
-
-                _logger.LogInformation("Finished archive upload for blob {FtpBlobUri}.", logFile.Uri);
-
-                stopwatch.Stop();
-                ApplicationInsightsHelper.TrackMetric("Blob archiving duration (ms)", stopwatch.ElapsedMilliseconds, logFile.Blob.Name);
-            }
-            catch (Exception exception)
-            {
-                if (stopwatch.IsRunning)
-                {
-                    stopwatch.Stop();
-                }
-
-                _logger.LogError(LogEvents.FailedBlobUpload, exception, "Failed archive upload for blob {FtpBlobUri}", logFile.Uri);
-                ApplicationInsightsHelper.TrackException(exception, logFile.Blob.Name);
-                throw;
-            }
-        }
-
-        private async Task DeleteSourceBlobAsync(ILeasedLogFile logFile)
-        {
-            if (await logFile.Blob.ExistsAsync())
-            {
-                try
-                {
-                    _logger.LogInformation("Beginning to delete blob {FtpBlobUri}.", logFile.Uri);
-
-                    var accessCondition = AccessCondition.GenerateLeaseCondition(logFile.LeaseId);
-                    await logFile.Blob.DeleteAsync(DeleteSnapshotsOption.IncludeSnapshots, accessCondition, null, null);
-
-                    _logger.LogInformation("Finished to delete blob {FtpBlobUri}.", logFile.Uri);
-                }
-                catch (Exception exception)
-                {
-                    _logger.LogError(LogEvents.FailedBlobDelete, exception, "Failed to delete blob {FtpBlobUri}", logFile.Uri);
-                    ApplicationInsightsHelper.TrackException(exception, logFile.Blob.Name);
-                    throw;
-                }
-            }
-=======
             return new CdnStatistics(packageStatistics, toolStatistics);
->>>>>>> b5c8139e
         }
     }
 }