--- conflicted
+++ resolved
@@ -8,12 +8,9 @@
 using System.Threading.Tasks;
 using Microsoft.Extensions.Logging;
 using NuGet.Jobs;
-<<<<<<< HEAD
 using NuGet.Jobs.Extensions;
 using NuGet.Services.KeyVault;
 using NuGet.Services.Sql;
-=======
->>>>>>> 5b766ba5
 using Stats.ImportAzureCdnStatistics;
 
 namespace Stats.RefreshClientDimension
@@ -25,13 +22,7 @@
 
         public override void Init(IServiceContainer serviceContainer, IDictionary<string, string> jobArgsDictionary)
         {
-<<<<<<< HEAD
-            var secretInjector = serviceContainer.GetService<ISecretInjector>();
-            var statisticsDbConnectionString = JobConfigurationManager.GetArgument(jobArgsDictionary, JobArgumentNames.StatisticsDatabase);
-            _statisticsDbConnectionFactory = new AzureSqlConnectionFactory(statisticsDbConnectionString, secretInjector);
-=======
             RegisterDatabase(serviceContainer, jobArgsDictionary, JobArgumentNames.StatisticsDatabase);
->>>>>>> 5b766ba5
 
             _targetClientName = JobConfigurationManager.TryGetArgument(jobArgsDictionary, "TargetClientName");
             _userAgentFilter = JobConfigurationManager.TryGetArgument(jobArgsDictionary, "UserAgentFilter");
