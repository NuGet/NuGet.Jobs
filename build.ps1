[CmdletBinding(DefaultParameterSetName='RegularBuild')]
param (
    [ValidateSet("debug", "release")]
    [string]$Configuration = 'debug',
    [int]$BuildNumber,
    [switch]$SkipRestore,
    [switch]$CleanCache,
    [string]$SimpleVersion = '1.0.0',
    [string]$SemanticVersion = '1.0.0-zlocal',
    [string]$Branch = 'zlocal',
    [string]$CommitSHA,
    [string]$BuildBranch = '37ff6e758c38b3f513af39f881399ce85f4ff20b'
)

$msBuildVersion = 15;

# For TeamCity - If any issue occurs, this script fails the build. - By default, TeamCity returns an exit code of 0 for all powershell scripts, even if they fail
trap {
    Write-Host "BUILD FAILED: $_" -ForegroundColor Red
    Write-Host "ERROR DETAILS:" -ForegroundColor Red
    Write-Host $_.Exception -ForegroundColor Red
    Write-Host ("`r`n" * 3)
    exit 1
}

if (-not (Test-Path "$PSScriptRoot/build")) {
    New-Item -Path "$PSScriptRoot/build" -ItemType "directory"
}
wget -UseBasicParsing -Uri "https://raw.githubusercontent.com/NuGet/ServerCommon/$BuildBranch/build/init.ps1" -OutFile "$PSScriptRoot/build/init.ps1"
. "$PSScriptRoot/build/init.ps1" -BuildBranch "$BuildBranch"

Function Clean-Tests {
    [CmdletBinding()]
    param()
    
    Trace-Log 'Cleaning test results'
    
    Remove-Item (Join-Path $PSScriptRoot "Results.*.xml")
}

Function Prepare-Vcs-Callback {
    [CmdletBinding()]
    param()
    
    Trace-Log 'Preparing Validation.Callback.Vcs Package'
    
    $ZipPackagePath = "src\Validation.Callback.Vcs\obj\Validation.Callback.Vcs.zip"
    
    if (Test-Path $ZipPackagePath) {
        Remove-Item $ZipPackagePath
    }
    
    Build-Solution $Configuration $BuildNumber -MSBuildVersion "$msBuildVersion" "src\Validation.Callback.Vcs\Validation.Callback.Vcs.csproj" -Target "Package" -MSBuildProperties "/P:PackageLocation=obj\Validation.Callback.Vcs.zip" -SkipRestore
}

Function Prepare-NuGetCDNRedirect {
    [CmdletBinding()]
    param()
    
    Trace-Log 'Preparing NuGetCDNRedirect Package'
    
    $ZipPackagePath = "src\NuGetCDNRedirect\obj\NuGetCDNRedirect.zip"
    
    if (Test-Path $ZipPackagePath) {
        Remove-Item $ZipPackagePath
    }
    
    Build-Solution $Configuration $BuildNumber -MSBuildVersion "$msBuildVersion" "src\NuGetCDNRedirect\NuGetCDNRedirect.csproj" -Target "Package" -MSBuildProperties "/P:PackageLocation=obj\NuGetCDNRedirect.zip" -SkipRestore
}


Write-Host ("`r`n" * 3)
Trace-Log ('=' * 60)

$startTime = [DateTime]::UtcNow
if (-not $BuildNumber) {
    $BuildNumber = Get-BuildNumber
}
Trace-Log "Build #$BuildNumber started at $startTime"

$BuildErrors = @()

Invoke-BuildStep 'Getting private build tools' { Install-PrivateBuildTools } `
    -ev +BuildErrors
    
Invoke-BuildStep 'Cleaning test results' { Clean-Tests } `
    -ev +BuildErrors

Invoke-BuildStep 'Installing NuGet.exe' { Install-NuGet } `
    -ev +BuildErrors
    
Invoke-BuildStep 'Clearing package cache' { Clear-PackageCache } `
    -skip:(-not $CleanCache) `
    -ev +BuildErrors
    
Invoke-BuildStep 'Clearing artifacts' { Clear-Artifacts } `
    -ev +BuildErrors
    
Invoke-BuildStep 'Set version metadata in AssemblyInfo.cs' { `
        $versionMetadata =
            "$PSScriptRoot\src\Validation.Helper\Properties\AssemblyInfo.g.cs",
            "$PSScriptRoot\src\CopyAzureContainer\Properties\AssemblyInfo.g.cs",
            "$PSScriptRoot\src\NuGetCDNRedirect\Properties\AssemblyInfo.g.cs",
<<<<<<< HEAD
            "$PSScriptRoot\src\Validation.Orchestrator\Properties\AssemblyInfo.g.cs"
=======
            "$PSScriptRoot\src\Validation.Orchestrator\Properties\AssemblyInfo.g.cs",
 	    "$PSScriptRoot\src\Stats.CollectAzureChinaCDNLogs\Properties\AssemblyInfo.g.cs"

>>>>>>> 4a4bbfd2
            
        $versionMetadata | ForEach-Object {
            Set-VersionInfo -Path $_ -Version $SimpleVersion -Branch $Branch -Commit $CommitSHA
        }
    } `
    -ev +BuildErrors

Invoke-BuildStep 'Restoring solution packages' { `
    Install-SolutionPackages -path (Join-Path $PSScriptRoot ".nuget\packages.config") -output (Join-Path $PSScriptRoot "packages") -ExcludeVersion } `
    -skip:$SkipRestore `
    -ev +BuildErrors

Invoke-BuildStep 'Building solution' { 
    param($Configuration, $BuildNumber, $SolutionPath, $SkipRestore)
    Build-Solution $Configuration $BuildNumber -MSBuildVersion "$msBuildVersion" $SolutionPath -SkipRestore:$SkipRestore `
    } `
    -args $Configuration, $BuildNumber, (Join-Path $PSScriptRoot "NuGet.Jobs.sln"), $SkipRestore `
    -ev +BuildErrors
    
Invoke-BuildStep 'Prepare Validation.Callback.Vcs Package' { Prepare-Vcs-Callback } `
    -ev +BuildErrors

Invoke-BuildStep 'Prepare NuGetCDNRedirect Package' { Prepare-NuGetCDNRedirect } `
    -ev +BuildErrors

Invoke-BuildStep 'Creating artifacts' {
        $Projects = `
            "src/Stats.CollectAzureCdnLogs/Stats.CollectAzureCdnLogs.csproj", `
            "src/Stats.AggregateCdnDownloadsInGallery/Stats.AggregateCdnDownloadsInGallery.csproj", `
            "src/Stats.ImportAzureCdnStatistics/Stats.ImportAzureCdnStatistics.csproj", `
            "src/Stats.CreateAzureCdnWarehouseReports/Stats.CreateAzureCdnWarehouseReports.csproj", `
            "src/UpdateLicenseReports/UpdateLicenseReports.csproj", `
            "src/Gallery.CredentialExpiration/Gallery.CredentialExpiration.csproj", `
            "src/Gallery.Maintenance/Gallery.Maintenance.nuspec", `
            "src/ArchivePackages/ArchivePackages.csproj", `
            "src/Search.GenerateAuxiliaryData/Search.GenerateAuxiliaryData.csproj", `
            "src/HandlePackageEdits/HandlePackageEdits.csproj", `
            "src/Stats.RollUpDownloadFacts/Stats.RollUpDownloadFacts.csproj", `
            "src/Validation.Callback.Vcs/Validation.Callback.Vcs.csproj", `
            "src/Validation.Runner/Validation.Runner.csproj", `
            "src/NuGet.SupportRequests.Notifications/NuGet.SupportRequests.Notifications.csproj", `
            "src/Validation.Helper/Validation.Helper.csproj", `
            "src/CopyAzureContainer/CopyAzureContainer.csproj", `
            "src/NuGetCDNRedirect/NuGetCDNRedirect.csproj", `
<<<<<<< HEAD
            "src/Validation.Orchestrator/Validation.Orchestrator.csproj"
        
=======
            "src/Validation.Orchestrator/Validation.Orchestrator.csproj", `
	    "src/Stats.CollectAzureChinaCDNLogs/Stats.CollectAzureChinaCDNLogs.csproj"

>>>>>>> 4a4bbfd2
        Foreach ($Project in $Projects) {
            New-Package (Join-Path $PSScriptRoot "$Project") -Configuration $Configuration -BuildNumber $BuildNumber -Version $SemanticVersion -Branch $Branch -MSBuildVersion "$msBuildVersion"
        }
    } `
    -ev +BuildErrors

Trace-Log ('-' * 60)

## Calculating Build time
$endTime = [DateTime]::UtcNow
Trace-Log "Build #$BuildNumber ended at $endTime"
Trace-Log "Time elapsed $(Format-ElapsedTime ($endTime - $startTime))"

Trace-Log ('=' * 60)

if ($BuildErrors) {
    $ErrorLines = $BuildErrors | %{ ">>> $($_.Exception.Message)" }
    Error-Log "Builds completed with $($BuildErrors.Count) error(s):`r`n$($ErrorLines -join "`r`n")" -Fatal
}

Write-Host ("`r`n" * 3)<|MERGE_RESOLUTION|>--- conflicted
+++ resolved
@@ -101,13 +101,9 @@
             "$PSScriptRoot\src\Validation.Helper\Properties\AssemblyInfo.g.cs",
             "$PSScriptRoot\src\CopyAzureContainer\Properties\AssemblyInfo.g.cs",
             "$PSScriptRoot\src\NuGetCDNRedirect\Properties\AssemblyInfo.g.cs",
-<<<<<<< HEAD
-            "$PSScriptRoot\src\Validation.Orchestrator\Properties\AssemblyInfo.g.cs"
-=======
             "$PSScriptRoot\src\Validation.Orchestrator\Properties\AssemblyInfo.g.cs",
  	    "$PSScriptRoot\src\Stats.CollectAzureChinaCDNLogs\Properties\AssemblyInfo.g.cs"
 
->>>>>>> 4a4bbfd2
             
         $versionMetadata | ForEach-Object {
             Set-VersionInfo -Path $_ -Version $SimpleVersion -Branch $Branch -Commit $CommitSHA
@@ -152,14 +148,9 @@
             "src/Validation.Helper/Validation.Helper.csproj", `
             "src/CopyAzureContainer/CopyAzureContainer.csproj", `
             "src/NuGetCDNRedirect/NuGetCDNRedirect.csproj", `
-<<<<<<< HEAD
-            "src/Validation.Orchestrator/Validation.Orchestrator.csproj"
-        
-=======
             "src/Validation.Orchestrator/Validation.Orchestrator.csproj", `
 	    "src/Stats.CollectAzureChinaCDNLogs/Stats.CollectAzureChinaCDNLogs.csproj"
 
->>>>>>> 4a4bbfd2
         Foreach ($Project in $Projects) {
             New-Package (Join-Path $PSScriptRoot "$Project") -Configuration $Configuration -BuildNumber $BuildNumber -Version $SemanticVersion -Branch $Branch -MSBuildVersion "$msBuildVersion"
         }
