--- conflicted
+++ resolved
@@ -9,11 +9,7 @@
     [string]$SemanticVersion = '1.0.0-zlocal',
     [string]$Branch,
     [string]$CommitSHA,
-<<<<<<< HEAD
-    [string]$BuildBranch = '0ca7db071c51b359996a03e01dbd069ef2f25f71'
-=======
     [string]$BuildBranch = '2d8feecabe3aeaed7f5b4d50b9be78c94faf39ec'
->>>>>>> 17014ea1
 )
 
 # For TeamCity - If any issue occurs, this script fails the build. - By default, TeamCity returns an exit code of 0 for all powershell scripts, even if they fail
@@ -116,12 +112,6 @@
         }
 
         $nuspecPackages = `
-<<<<<<< HEAD
-            "src\Ng\Ng.nuspec", `
-            "src\Ng\Ng.Operations.nuspec", `
-            "src\NuGet.Jobs.Db2AzureSearch\NuGet.Jobs.Db2AzureSearch.nuspec", `
-            "src\NuGet.Jobs.Catalog2AzureSearch\NuGet.Jobs.Catalog2AzureSearch.nuspec"
-=======
             "src\Ng\Catalog2Dnx.nuspec", `
             "src\Ng\Catalog2Lucene.nuspec", `
             "src\Ng\Catalog2Monitoring.nuspec", `
@@ -129,8 +119,9 @@
             "src\Ng\Feed2Catalog.nuspec", `
             "src\Ng\Monitoring2Monitoring.nuspec", `
             "src\Ng\MonitoringProcessor.nuspec", `
-            "src\Ng\Ng.Operations.nuspec"
->>>>>>> 17014ea1
+            "src\Ng\Ng.Operations.nuspec", `
+            "src\NuGet.Jobs.Db2AzureSearch\NuGet.Jobs.Db2AzureSearch.nuspec", `
+            "src\NuGet.Jobs.Catalog2AzureSearch\NuGet.Jobs.Catalog2AzureSearch.nuspec"
 
         $nuspecPackages | ForEach-Object {
             New-Package (Join-Path $PSScriptRoot $_) -Configuration $Configuration -BuildNumber $BuildNumber -Version $SemanticVersion -Branch $Branch
