--- conflicted
+++ resolved
@@ -459,14 +459,10 @@
             {
                 new User("Zorro"),
                 new User("Bob"),
-<<<<<<< HEAD
+                new User("Annie"),
+                new User("zack")
             },
             Id = "somepackage"
-=======
-                new User("Annie"),
-                new User("zack")
-            }
->>>>>>> 352b32d8
         };
 
         private PackageRegistration _packageRegistrationWithInvalidUser = new PackageRegistration
