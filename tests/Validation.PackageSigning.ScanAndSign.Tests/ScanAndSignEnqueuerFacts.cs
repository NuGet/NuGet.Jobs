﻿// Copyright (c) .NET Foundation. All rights reserved.
// Licensed under the Apache License, Version 2.0. See License.txt in the project root for license information.

using System;
using System.Collections.Generic;
using System.Threading.Tasks;
using Microsoft.Extensions.Logging;
using Microsoft.Extensions.Options;
using Moq;
using NuGet.Jobs.Validation.ScanAndSign;
using NuGet.Services.ServiceBus;
using NuGet.Services.Validation;
using NuGet.Services.Validation.Orchestrator;
using Xunit;

namespace Validation.PackageSigning.ScanAndSign.Tests
{
    public class TheScanAndSignEnqueuerConstructor : ScanAndSignEnqueuerFactsBase
    {
        [Fact]
        public void ThrowsWhenTopicClientIsNull()
        {
            var ex = Assert.Throws<ArgumentNullException>(() => new ScanAndSignEnqueuer(
                null,
                _serializerMock.Object,
                _configurationAccessorMock.Object,
                _logger));

            Assert.Equal("topicClient", ex.ParamName);
        }

        [Fact]
        public void ThrowsWhenSerializerIsNull()
        {
            var ex = Assert.Throws<ArgumentNullException>(() => new ScanAndSignEnqueuer(
                _topicClientMock.Object,
                null,
                _configurationAccessorMock.Object,
                _logger));

            Assert.Equal("serializer", ex.ParamName);
        }

        [Fact]
        public void ThrowsWhenConfigurationAccessorIsNull()
        {
            var ex = Assert.Throws<ArgumentNullException>(() => new ScanAndSignEnqueuer(
                _topicClientMock.Object,
                _serializerMock.Object,
                null,
                _logger));

            Assert.Equal("configurationAccessor", ex.ParamName);
        }

        [Fact]
        public void ThrowsWhenConfigurationAccessorValueIsNull()
        {
            _configurationAccessorMock
                .SetupGet(ca => ca.Value)
                .Returns((ScanAndSignEnqueuerConfiguration)null);

            var ex = Assert.Throws<ArgumentException>(() => new ScanAndSignEnqueuer(
                _topicClientMock.Object,
                _serializerMock.Object,
                _configurationAccessorMock.Object,
                _logger));

            Assert.Equal("configurationAccessor", ex.ParamName);
        }

        [Fact]
        public void ThrowsWhenLoggerIsNull()
        {
            var ex = Assert.Throws<ArgumentNullException>(() => new ScanAndSignEnqueuer(
                _topicClientMock.Object,
                _serializerMock.Object,
                _configurationAccessorMock.Object,
                null));

            Assert.Equal("logger", ex.ParamName);
        }
    }

    public class TheEnqueueScanAsyncMethod : ScanAndSignEnqueuerFactsBase
    {
        [Fact]
        public async Task ThrowsWhenUrlIsNull()
        {
            var ex = await Assert.ThrowsAsync<ArgumentNullException>(() => _target.EnqueueScanAsync(Guid.NewGuid(), null));
            Assert.Equal("request", ex.ParamName);
        }

        [Fact]
        public async Task PassesDataToSerializedMessage()
        {
<<<<<<< HEAD
            var request = new ValidationRequest(Guid.NewGuid(), 42, "somepackage", "someversion", "https://example.com/testpackage.nupkg");

            await _target.EnqueueScanAsync(request.ValidationId, request.NupkgUrl);
=======
            await _target.EnqueueScanAsync(_validationRequest);
>>>>>>> 5e13e864

            _serializerMock
                .Verify(s => s.Serialize(It.IsAny<ScanAndSignMessage>()), Times.Once);

            Assert.Equal(_validationRequest.ValidationId, _capturedMessage.PackageValidationId);
            Assert.Equal(OperationRequestType.Scan, _capturedMessage.OperationRequestType);
            Assert.Equal(_validationRequest.NupkgUrl, _capturedMessage.BlobUri.AbsoluteUri);
            Assert.Null(_capturedMessage.V3ServiceIndexUrl);
            Assert.Null(_capturedMessage.Owners);
        }

        [Fact]
        public async Task SetsEnqueueTime()
        {
            const int messageDelayDays = 137;
            _configuration.MessageDelay = TimeSpan.FromDays(messageDelayDays);

<<<<<<< HEAD
            await _target.EnqueueScanAsync(request.ValidationId, request.NupkgUrl);
=======
            await _target.EnqueueScanAsync(_validationRequest);
>>>>>>> 5e13e864

            Assert.Equal(messageDelayDays, (_serializedMessage.ScheduledEnqueueTimeUtc - DateTimeOffset.UtcNow).TotalDays, 0);
        }

        [Fact]
        public async Task SendsMessage()
        {
            var request = new ValidationRequest(Guid.NewGuid(), 42, "somepackage", "someversion", "https://example.com/testpackage.nupkg");
            await _target.EnqueueScanAsync(request.ValidationId, request.NupkgUrl);

            Assert.Same(_serializedMessage, _capturedBrokeredMessage);
        }
    }

    public class TheEnqueueScanAndSignAsyncMethod : ScanAndSignEnqueuerFactsBase
    {
        [Fact]
        public async Task ThrowsWhenParametersAreMissing()
        {
            var ex1 = await Assert.ThrowsAsync<ArgumentNullException>(() => _target.EnqueueScanAndSignAsync(null, _configuration.V3ServiceIndexUrl, _owners));
            var ex2 = await Assert.ThrowsAsync<ArgumentException>(() => _target.EnqueueScanAndSignAsync(_validationRequest, null, _owners));
            var ex3 = await Assert.ThrowsAsync<ArgumentNullException>(() => _target.EnqueueScanAndSignAsync(_validationRequest, _configuration.V3ServiceIndexUrl, null));

            Assert.Equal("request", ex1.ParamName);
            Assert.Equal("v3ServiceIndexUrl", ex2.ParamName);
            Assert.Equal("owners", ex3.ParamName);
        }

        [Fact]
        public async Task PassesDataToSerializedMessage()
        {
            await _target.EnqueueScanAndSignAsync(_validationRequest, _configuration.V3ServiceIndexUrl, _owners);

            _serializerMock
                .Verify(s => s.Serialize(It.IsAny<ScanAndSignMessage>()), Times.Once);

            Assert.Equal(_validationRequest.ValidationId, _capturedMessage.PackageValidationId);
            Assert.Equal(OperationRequestType.Sign, _capturedMessage.OperationRequestType);
            Assert.Equal(_validationRequest.NupkgUrl, _capturedMessage.BlobUri.AbsoluteUri);
            Assert.Equal(_configuration.V3ServiceIndexUrl, _capturedMessage.V3ServiceIndexUrl);
            Assert.Equal(_owners, _capturedMessage.Owners);
        }

        [Fact]
        public async Task SetsEnqueueTime()
        {
            const int messageDelayDays = 137;
            _configuration.MessageDelay = TimeSpan.FromDays(messageDelayDays);

            await _target.EnqueueScanAndSignAsync(_validationRequest, _configuration.V3ServiceIndexUrl, _owners);

            Assert.Equal(messageDelayDays, (_serializedMessage.ScheduledEnqueueTimeUtc - DateTimeOffset.UtcNow).TotalDays, 0);
        }

        [Fact]
        public async Task SendsMessage()
        {
            await _target.EnqueueScanAndSignAsync(_validationRequest, _configuration.V3ServiceIndexUrl, _owners);

            Assert.Same(_serializedMessage, _capturedBrokeredMessage);
        }
    }

    public class ScanAndSignEnqueuerFactsBase
    {
        protected Mock<ITopicClient> _topicClientMock;
        protected Mock<IBrokeredMessageSerializer<ScanAndSignMessage>> _serializerMock;
<<<<<<< HEAD
        protected Mock<IOptionsSnapshot<ScanAndSignEnqueuerConfiguration>> _configurationAccessorMock;
        protected ScanAndSignEnqueuerConfiguration _configuration;
=======
        protected Mock<IOptionsSnapshot<ScanAndSignConfiguration>> _configurationAccessorMock;
        protected ILogger<ScanAndSignEnqueuer> _logger;
        protected ScanAndSignConfiguration _configuration;
>>>>>>> 5e13e864
        protected ScanAndSignEnqueuer _target;

        protected ScanAndSignMessage _capturedMessage;
        protected IBrokeredMessage _capturedBrokeredMessage;
        protected BrokeredMessageWrapper _serializedMessage;

        protected readonly IValidationRequest _validationRequest;
        protected readonly List<string> _owners;

        public ScanAndSignEnqueuerFactsBase()
        {
            _topicClientMock = new Mock<ITopicClient>();
            _serializerMock = new Mock<IBrokeredMessageSerializer<ScanAndSignMessage>>();
<<<<<<< HEAD
            _configurationAccessorMock = new Mock<IOptionsSnapshot<ScanAndSignEnqueuerConfiguration>>();

            _configuration = new ScanAndSignEnqueuerConfiguration();
=======
            _configurationAccessorMock = new Mock<IOptionsSnapshot<ScanAndSignConfiguration>>();
            _logger = Mock.Of<ILogger<ScanAndSignEnqueuer>>();

            _configuration = new ScanAndSignConfiguration();

            _configuration.V3ServiceIndexUrl = "http://awesome.v3/service/index.json";

>>>>>>> 5e13e864
            _configurationAccessorMock
                .SetupGet(ca => ca.Value)
                .Returns(_configuration);

            _target = new ScanAndSignEnqueuer(
                _topicClientMock.Object,
                _serializerMock.Object,
                _configurationAccessorMock.Object,
                _logger);

            _validationRequest = new ValidationRequest(Guid.NewGuid(), 42, "somepackage", "someversion", "https://example.com/testpackage.nupkg");
            _owners = new List<string> {"Billy", "Bob"};

            _serializedMessage = new BrokeredMessageWrapper("somedata");

            _serializerMock
                .Setup(s => s.Serialize(It.IsAny<ScanAndSignMessage>()))
                .Callback<ScanAndSignMessage>(m => _capturedMessage = m)
                .Returns(_serializedMessage);

            _topicClientMock
                .Setup(tc => tc.SendAsync(It.IsAny<IBrokeredMessage>()))
                .Callback<IBrokeredMessage>(m => _capturedBrokeredMessage = m)
                .Returns(Task.CompletedTask);
        }
    }
}<|MERGE_RESOLUTION|>--- conflicted
+++ resolved
@@ -88,19 +88,13 @@
         public async Task ThrowsWhenUrlIsNull()
         {
             var ex = await Assert.ThrowsAsync<ArgumentNullException>(() => _target.EnqueueScanAsync(Guid.NewGuid(), null));
-            Assert.Equal("request", ex.ParamName);
+            Assert.Equal("nupkgUrl", ex.ParamName);
         }
 
         [Fact]
         public async Task PassesDataToSerializedMessage()
         {
-<<<<<<< HEAD
-            var request = new ValidationRequest(Guid.NewGuid(), 42, "somepackage", "someversion", "https://example.com/testpackage.nupkg");
-
-            await _target.EnqueueScanAsync(request.ValidationId, request.NupkgUrl);
-=======
-            await _target.EnqueueScanAsync(_validationRequest);
->>>>>>> 5e13e864
+            await _target.EnqueueScanAsync(_validationRequest.ValidationId, _validationRequest.NupkgUrl);
 
             _serializerMock
                 .Verify(s => s.Serialize(It.IsAny<ScanAndSignMessage>()), Times.Once);
@@ -118,11 +112,7 @@
             const int messageDelayDays = 137;
             _configuration.MessageDelay = TimeSpan.FromDays(messageDelayDays);
 
-<<<<<<< HEAD
-            await _target.EnqueueScanAsync(request.ValidationId, request.NupkgUrl);
-=======
-            await _target.EnqueueScanAsync(_validationRequest);
->>>>>>> 5e13e864
+            await _target.EnqueueScanAsync(_validationRequest.ValidationId, _validationRequest.NupkgUrl);
 
             Assert.Equal(messageDelayDays, (_serializedMessage.ScheduledEnqueueTimeUtc - DateTimeOffset.UtcNow).TotalDays, 0);
         }
@@ -139,12 +129,14 @@
 
     public class TheEnqueueScanAndSignAsyncMethod : ScanAndSignEnqueuerFactsBase
     {
+        public const string V3ServiceIndexUrl = "https://someurl";
+
         [Fact]
         public async Task ThrowsWhenParametersAreMissing()
         {
-            var ex1 = await Assert.ThrowsAsync<ArgumentNullException>(() => _target.EnqueueScanAndSignAsync(null, _configuration.V3ServiceIndexUrl, _owners));
+            var ex1 = await Assert.ThrowsAsync<ArgumentNullException>(() => _target.EnqueueScanAndSignAsync(null, V3ServiceIndexUrl, _owners));
             var ex2 = await Assert.ThrowsAsync<ArgumentException>(() => _target.EnqueueScanAndSignAsync(_validationRequest, null, _owners));
-            var ex3 = await Assert.ThrowsAsync<ArgumentNullException>(() => _target.EnqueueScanAndSignAsync(_validationRequest, _configuration.V3ServiceIndexUrl, null));
+            var ex3 = await Assert.ThrowsAsync<ArgumentNullException>(() => _target.EnqueueScanAndSignAsync(_validationRequest, V3ServiceIndexUrl, null));
 
             Assert.Equal("request", ex1.ParamName);
             Assert.Equal("v3ServiceIndexUrl", ex2.ParamName);
@@ -154,7 +146,7 @@
         [Fact]
         public async Task PassesDataToSerializedMessage()
         {
-            await _target.EnqueueScanAndSignAsync(_validationRequest, _configuration.V3ServiceIndexUrl, _owners);
+            await _target.EnqueueScanAndSignAsync(_validationRequest, V3ServiceIndexUrl, _owners);
 
             _serializerMock
                 .Verify(s => s.Serialize(It.IsAny<ScanAndSignMessage>()), Times.Once);
@@ -162,7 +154,7 @@
             Assert.Equal(_validationRequest.ValidationId, _capturedMessage.PackageValidationId);
             Assert.Equal(OperationRequestType.Sign, _capturedMessage.OperationRequestType);
             Assert.Equal(_validationRequest.NupkgUrl, _capturedMessage.BlobUri.AbsoluteUri);
-            Assert.Equal(_configuration.V3ServiceIndexUrl, _capturedMessage.V3ServiceIndexUrl);
+            Assert.Equal(V3ServiceIndexUrl, _capturedMessage.V3ServiceIndexUrl);
             Assert.Equal(_owners, _capturedMessage.Owners);
         }
 
@@ -172,7 +164,7 @@
             const int messageDelayDays = 137;
             _configuration.MessageDelay = TimeSpan.FromDays(messageDelayDays);
 
-            await _target.EnqueueScanAndSignAsync(_validationRequest, _configuration.V3ServiceIndexUrl, _owners);
+            await _target.EnqueueScanAndSignAsync(_validationRequest, V3ServiceIndexUrl, _owners);
 
             Assert.Equal(messageDelayDays, (_serializedMessage.ScheduledEnqueueTimeUtc - DateTimeOffset.UtcNow).TotalDays, 0);
         }
@@ -180,7 +172,7 @@
         [Fact]
         public async Task SendsMessage()
         {
-            await _target.EnqueueScanAndSignAsync(_validationRequest, _configuration.V3ServiceIndexUrl, _owners);
+            await _target.EnqueueScanAndSignAsync(_validationRequest, V3ServiceIndexUrl, _owners);
 
             Assert.Same(_serializedMessage, _capturedBrokeredMessage);
         }
@@ -190,14 +182,9 @@
     {
         protected Mock<ITopicClient> _topicClientMock;
         protected Mock<IBrokeredMessageSerializer<ScanAndSignMessage>> _serializerMock;
-<<<<<<< HEAD
+        protected ILogger<ScanAndSignEnqueuer> _logger;
         protected Mock<IOptionsSnapshot<ScanAndSignEnqueuerConfiguration>> _configurationAccessorMock;
         protected ScanAndSignEnqueuerConfiguration _configuration;
-=======
-        protected Mock<IOptionsSnapshot<ScanAndSignConfiguration>> _configurationAccessorMock;
-        protected ILogger<ScanAndSignEnqueuer> _logger;
-        protected ScanAndSignConfiguration _configuration;
->>>>>>> 5e13e864
         protected ScanAndSignEnqueuer _target;
 
         protected ScanAndSignMessage _capturedMessage;
@@ -211,19 +198,10 @@
         {
             _topicClientMock = new Mock<ITopicClient>();
             _serializerMock = new Mock<IBrokeredMessageSerializer<ScanAndSignMessage>>();
-<<<<<<< HEAD
+            _logger = Mock.Of<ILogger<ScanAndSignEnqueuer>>();
             _configurationAccessorMock = new Mock<IOptionsSnapshot<ScanAndSignEnqueuerConfiguration>>();
 
             _configuration = new ScanAndSignEnqueuerConfiguration();
-=======
-            _configurationAccessorMock = new Mock<IOptionsSnapshot<ScanAndSignConfiguration>>();
-            _logger = Mock.Of<ILogger<ScanAndSignEnqueuer>>();
-
-            _configuration = new ScanAndSignConfiguration();
-
-            _configuration.V3ServiceIndexUrl = "http://awesome.v3/service/index.json";
-
->>>>>>> 5e13e864
             _configurationAccessorMock
                 .SetupGet(ca => ca.Value)
                 .Returns(_configuration);
