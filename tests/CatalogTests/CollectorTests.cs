--- conflicted
+++ resolved
@@ -98,16 +98,10 @@
             StorageFactory storageFactory = new FileStorageFactory(new Uri("http://localhost:8000/reg/"), @"c:\data\site\reg");
 
             //StorageCredentials credentials = new StorageCredentials("", "");
-<<<<<<< HEAD
-            StorageCredentials credentials = new StorageCredentials("", "");
-            CloudStorageAccount account = new CloudStorageAccount(credentials, true);
-            StorageFactory storageFactory = new AzureStorageFactory(account, "reg38", "registration");
+            //CloudStorageAccount account = new CloudStorageAccount(credentials, true);
+            //StorageFactory storageFactory = new AzureStorageFactory(account, "reg38", "registration");
 
             storageFactory.Verbose = true;
-=======
-            //CloudStorageAccount account = new CloudStorageAccount(credentials, true);
-            //StorageFactory storageFactory = new AzureStorageFactory(account, "ver36", "registration");
->>>>>>> 3bcf4962
 
             RegistrationCatalogCollector collector = new RegistrationCatalogCollector(storageFactory, 20);
 
@@ -125,13 +119,8 @@
             //CollectorCursor cursor = new CollectorCursor(new DateTime(2014, 10, 01, 03, 27, 35, 360, DateTimeKind.Utc));
             CollectorCursor cursor = new CollectorCursor(DateTime.MinValue);
 
-            //await collector.Run(new Uri("http://localhost:8000/dotnetrdf/index.json"), cursor, handler);
-<<<<<<< HEAD
-            await collector.Run(new Uri("https://nugetjohtaylo.blob.core.windows.net/ver38/catalog/index.json"), cursor);
-=======
             //await collector.Run(new Uri("https://nugetjohtaylo.blob.core.windows.net/ver36/catalog/index.json"), cursor, handler);
             await collector.Run(new Uri("https://localhost:8000/ordered/index.json"), cursor, handler);
->>>>>>> 3bcf4962
 
             Console.WriteLine("http requests: {0} batch count: {1}", collector.RequestCount, collector.BatchCount);
         }
