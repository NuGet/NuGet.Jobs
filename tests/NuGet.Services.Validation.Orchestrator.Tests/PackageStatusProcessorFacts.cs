--- conflicted
+++ resolved
@@ -114,9 +114,6 @@
                     .Setup(x => x.DownloadPackageFileToDiskAsync(ValidationSet))
                     .ReturnsAsync(stream);
 
-<<<<<<< HEAD
-                await specialTarget.SetStatusAsync(PackageValidatingEntity, ValidationSet, PackageStatus.Available);
-=======
                 var streamMetadata = new PackageStreamMetadata()
                 {
                     Size = Package.PackageFileSize,
@@ -125,11 +122,10 @@
                 };
 
                 PackageFileServiceMock
-                    .Setup(x => x.UpdatePackageBlobMetadataAsync(It.IsAny<Package>()))
+                    .Setup(x => x.UpdatePackageBlobMetadataAsync(It.IsAny<PackageValidationSet>()))
                     .ReturnsAsync(streamMetadata);
 
-                await Target.SetPackageStatusAsync(Package, ValidationSet, PackageStatus.Available);
->>>>>>> 477de266
+                await Target.SetStatusAsync(PackageValidatingEntity, ValidationSet, PackageStatus.Available);
 
                 corePackageService.Verify(
                     x => x.UpdatePackageStreamMetadataAsync(It.IsAny<Package>(), It.IsAny<PackageStreamMetadata>(), It.IsAny<bool>()),
@@ -153,7 +149,7 @@
                     HashAlgorithm = CoreConstants.Sha512HashAlgorithmId
                 };
                 PackageFileServiceMock
-                    .Setup(x => x.UpdatePackageBlobMetadataAsync(It.IsAny<Package>()))
+                    .Setup(x => x.UpdatePackageBlobMetadataAsync(It.IsAny<PackageValidationSet>()))
                     .ReturnsAsync(streamMetadata);
                 PackageServiceMock
                     .Setup(x => x.UpdateMetadataAsync(Package, It.IsAny<PackageStreamMetadata>(), false))
@@ -544,13 +540,8 @@
                 };
 
                 PackageFileServiceMock
-<<<<<<< HEAD
-                    .Setup(x => x.DownloadPackageFileToDiskAsync(It.IsAny<PackageValidationSet>()))
-                    .ReturnsAsync(() => Stream.Null);
-=======
-                    .Setup(x => x.UpdatePackageBlobMetadataAsync(It.IsAny<Package>()))
+                    .Setup(x => x.UpdatePackageBlobMetadataAsync(It.IsAny<PackageValidationSet>()))
                     .ReturnsAsync(streamMetadata);
->>>>>>> 477de266
 
                 Target = new EntityStatusProcessor<Package>(
                     PackageServiceMock.Object,
