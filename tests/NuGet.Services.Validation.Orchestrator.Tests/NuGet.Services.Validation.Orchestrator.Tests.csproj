﻿<?xml version="1.0" encoding="utf-8"?>
<Project ToolsVersion="15.0" xmlns="http://schemas.microsoft.com/developer/msbuild/2003">
  <Import Project="$(MSBuildExtensionsPath)\$(MSBuildToolsVersion)\Microsoft.Common.props" Condition="Exists('$(MSBuildExtensionsPath)\$(MSBuildToolsVersion)\Microsoft.Common.props')" />
  <PropertyGroup>
    <Configuration Condition=" '$(Configuration)' == '' ">Debug</Configuration>
    <Platform Condition=" '$(Platform)' == '' ">AnyCPU</Platform>
    <ProjectGuid>{A3B0B15D-22D9-4F1F-94C4-B24B28ECF632}</ProjectGuid>
    <OutputType>Library</OutputType>
    <AppDesignerFolder>Properties</AppDesignerFolder>
    <RootNamespace>NuGet.Services.Validation.Orchestrator.Tests</RootNamespace>
    <AssemblyName>NuGet.Services.Validation.Orchestrator.Tests</AssemblyName>
    <TargetFrameworkVersion>v4.6</TargetFrameworkVersion>
    <FileAlignment>512</FileAlignment>
    <TargetFrameworkProfile />
  </PropertyGroup>
  <PropertyGroup Condition=" '$(Configuration)|$(Platform)' == 'Debug|AnyCPU' ">
    <DebugSymbols>true</DebugSymbols>
    <DebugType>full</DebugType>
    <Optimize>false</Optimize>
    <OutputPath>bin\Debug\</OutputPath>
    <DefineConstants>DEBUG;TRACE</DefineConstants>
    <ErrorReport>prompt</ErrorReport>
    <WarningLevel>4</WarningLevel>
  </PropertyGroup>
  <PropertyGroup Condition=" '$(Configuration)|$(Platform)' == 'Release|AnyCPU' ">
    <DebugType>pdbonly</DebugType>
    <Optimize>true</Optimize>
    <OutputPath>bin\Release\</OutputPath>
    <DefineConstants>TRACE</DefineConstants>
    <ErrorReport>prompt</ErrorReport>
    <WarningLevel>4</WarningLevel>
  </PropertyGroup>
  <ItemGroup>
    <Reference Include="System" />
    <Reference Include="System.Configuration" />
    <Reference Include="System.Core" />
    <Reference Include="System.Xml.Linq" />
    <Reference Include="System.Data.DataSetExtensions" />
    <Reference Include="Microsoft.CSharp" />
    <Reference Include="System.Data" />
    <Reference Include="System.Net.Http" />
    <Reference Include="System.Xml" />
  </ItemGroup>
  <ItemGroup>
    <Compile Include="ConfigurationFacts.cs" />
<<<<<<< HEAD
    <Compile Include="PackageCertificates\PackageCertificatesValidatorFacts.cs" />
    <Compile Include="PackageSigning\PackageSigningValidatorFacts.cs" />
    <Compile Include="Properties\AssemblyInfo.cs" />
    <Compile Include="TestDbAsyncQueryProvider.cs" />
    <Compile Include="ValidationContextHelpers.cs" />
    <Compile Include="ValidatorStateServiceFacts.cs" />
=======
    <Compile Include="OrchestrationRunnerFacts.cs" />
    <Compile Include="Properties\AssemblyInfo.cs" />
    <Compile Include="ValidationMessageHandlerFacts.cs" />
    <Compile Include="ValidationOutcomeProcessorFacts.cs" />
    <Compile Include="ValidationProviderFacts.cs" />
    <Compile Include="ValidationSetProcessorFacts.cs" />
    <Compile Include="ValidationSetProviderFacts.cs" />
>>>>>>> ee7025d6
    <Compile Include="Vcs\VcsValidatorFacts.cs" />
  </ItemGroup>
  <ItemGroup>
    <PackageReference Include="EntityFramework">
      <Version>6.1.3</Version>
    </PackageReference>
    <PackageReference Include="Microsoft.Extensions.Logging.Abstractions">
      <Version>1.1.2</Version>
    </PackageReference>
    <PackageReference Include="moq">
      <Version>4.5.23</Version>
    </PackageReference>
    <PackageReference Include="xunit">
      <Version>2.1.0</Version>
    </PackageReference>
    <PackageReference Include="xunit.runner.visualstudio">
      <Version>2.1.0</Version>
    </PackageReference>
  </ItemGroup>
  <ItemGroup>
    <ProjectReference Include="..\..\src\NuGet.Services.Validation.Orchestrator\NuGet.Services.Validation.Orchestrator.csproj">
      <Project>{E6D094FB-9068-4578-B176-116F97E7506B}</Project>
      <Name>NuGet.Services.Validation.Orchestrator</Name>
    </ProjectReference>
    <ProjectReference Include="..\..\src\Validation.Common\Validation.Common.csproj">
      <Project>{2539DDF3-0CC5-4A03-B5F9-39B47744A7BD}</Project>
      <Name>Validation.Common</Name>
    </ProjectReference>
    <ProjectReference Include="..\..\src\Validation.PackageSigning.Core\Validation.PackageSigning.Core.csproj">
      <Project>{91C060DA-736F-4DA9-A57F-CB3AC0E6CB10}</Project>
      <Name>Validation.PackageSigning.Core</Name>
    </ProjectReference>
  </ItemGroup>
  <ItemGroup>
    <Service Include="{82A7F48D-3B50-4B1E-B82E-3ADA8210C358}" />
  </ItemGroup>
  <Import Project="$(MSBuildToolsPath)\Microsoft.CSharp.targets" />
</Project><|MERGE_RESOLUTION|>--- conflicted
+++ resolved
@@ -43,22 +43,18 @@
   </ItemGroup>
   <ItemGroup>
     <Compile Include="ConfigurationFacts.cs" />
-<<<<<<< HEAD
+    <Compile Include="OrchestrationRunnerFacts.cs" />
     <Compile Include="PackageCertificates\PackageCertificatesValidatorFacts.cs" />
     <Compile Include="PackageSigning\PackageSigningValidatorFacts.cs" />
     <Compile Include="Properties\AssemblyInfo.cs" />
     <Compile Include="TestDbAsyncQueryProvider.cs" />
     <Compile Include="ValidationContextHelpers.cs" />
-    <Compile Include="ValidatorStateServiceFacts.cs" />
-=======
-    <Compile Include="OrchestrationRunnerFacts.cs" />
-    <Compile Include="Properties\AssemblyInfo.cs" />
     <Compile Include="ValidationMessageHandlerFacts.cs" />
     <Compile Include="ValidationOutcomeProcessorFacts.cs" />
     <Compile Include="ValidationProviderFacts.cs" />
     <Compile Include="ValidationSetProcessorFacts.cs" />
     <Compile Include="ValidationSetProviderFacts.cs" />
->>>>>>> ee7025d6
+    <Compile Include="ValidatorStateServiceFacts.cs" />
     <Compile Include="Vcs\VcsValidatorFacts.cs" />
   </ItemGroup>
   <ItemGroup>
