﻿<?xml version="1.0" encoding="utf-8"?>
<Project ToolsVersion="14.0" DefaultTargets="Build" xmlns="http://schemas.microsoft.com/developer/msbuild/2003">
  <Import Project="..\..\packages\xunit.core.2.0.0\build\portable-net45+win+wpa81+wp80+monotouch+monoandroid+Xamarin.iOS\xunit.core.props" Condition="Exists('..\..\packages\xunit.core.2.0.0\build\portable-net45+win+wpa81+wp80+monotouch+monoandroid+Xamarin.iOS\xunit.core.props')" />
  <Import Project="..\..\packages\xunit.runner.visualstudio.2.1.0-beta2-build1055\build\net20\xunit.runner.visualstudio.props" Condition="Exists('..\..\packages\xunit.runner.visualstudio.2.1.0-beta2-build1055\build\net20\xunit.runner.visualstudio.props')" />
  <Import Project="$(MSBuildExtensionsPath)\$(MSBuildToolsVersion)\Microsoft.Common.props" Condition="Exists('$(MSBuildExtensionsPath)\$(MSBuildToolsVersion)\Microsoft.Common.props')" />
  <PropertyGroup>
    <Configuration Condition=" '$(Configuration)' == '' ">Debug</Configuration>
    <Platform Condition=" '$(Platform)' == '' ">AnyCPU</Platform>
    <ProjectGuid>{420CA633-9153-453C-A181-72AACA039FF4}</ProjectGuid>
    <OutputType>Exe</OutputType>
    <AppDesignerFolder>Properties</AppDesignerFolder>
    <RootNamespace>IndexingTests</RootNamespace>
    <AssemblyName>IndexingTests</AssemblyName>
    <TargetFrameworkVersion>v4.5.2</TargetFrameworkVersion>
    <FileAlignment>512</FileAlignment>
    <NuGetPackageImportStamp>
    </NuGetPackageImportStamp>
    <TargetFrameworkProfile />
  </PropertyGroup>
  <PropertyGroup Condition=" '$(Configuration)|$(Platform)' == 'Debug|AnyCPU' ">
    <PlatformTarget>AnyCPU</PlatformTarget>
    <DebugSymbols>true</DebugSymbols>
    <DebugType>full</DebugType>
    <Optimize>false</Optimize>
    <OutputPath>bin\Debug\</OutputPath>
    <DefineConstants>DEBUG;TRACE</DefineConstants>
    <ErrorReport>prompt</ErrorReport>
    <WarningLevel>4</WarningLevel>
  </PropertyGroup>
  <PropertyGroup Condition=" '$(Configuration)|$(Platform)' == 'Release|AnyCPU' ">
    <PlatformTarget>AnyCPU</PlatformTarget>
    <DebugType>pdbonly</DebugType>
    <Optimize>true</Optimize>
    <OutputPath>bin\Release\</OutputPath>
    <DefineConstants>TRACE</DefineConstants>
    <ErrorReport>prompt</ErrorReport>
    <WarningLevel>4</WarningLevel>
  </PropertyGroup>
  <ItemGroup>
    <Reference Include="EntityFramework, Version=5.0.0.0, Culture=neutral, PublicKeyToken=b77a5c561934e089, processorArchitecture=MSIL">
      <HintPath>..\..\packages\EntityFramework.5.0.0\lib\net45\EntityFramework.dll</HintPath>
      <Private>True</Private>
    </Reference>
    <Reference Include="ICSharpCode.SharpZipLib, Version=0.86.0.518, Culture=neutral, PublicKeyToken=1b03e6acf1164f73, processorArchitecture=MSIL">
      <HintPath>..\..\packages\SharpZipLib.0.86.0\lib\20\ICSharpCode.SharpZipLib.dll</HintPath>
      <Private>True</Private>
    </Reference>
    <Reference Include="Lucene.Net, Version=3.0.3.0, Culture=neutral, PublicKeyToken=85089178b9ac3181, processorArchitecture=MSIL">
      <HintPath>..\..\packages\Lucene.Net.3.0.3\lib\NET40\Lucene.Net.dll</HintPath>
      <Private>True</Private>
    </Reference>
    <Reference Include="Lucene.Net.Contrib.Analyzers, Version=3.0.3.0, Culture=neutral, PublicKeyToken=85089178b9ac3181, processorArchitecture=MSIL">
      <HintPath>..\..\packages\Lucene.Net.Contrib.3.0.3\lib\net40\Lucene.Net.Contrib.Analyzers.dll</HintPath>
      <Private>True</Private>
    </Reference>
    <Reference Include="Lucene.Net.Contrib.Core, Version=3.0.3.0, Culture=neutral, PublicKeyToken=85089178b9ac3181, processorArchitecture=MSIL">
      <HintPath>..\..\packages\Lucene.Net.Contrib.3.0.3\lib\net40\Lucene.Net.Contrib.Core.dll</HintPath>
      <Private>True</Private>
    </Reference>
    <Reference Include="Lucene.Net.Contrib.FastVectorHighlighter, Version=3.0.3.0, Culture=neutral, PublicKeyToken=85089178b9ac3181, processorArchitecture=MSIL">
      <HintPath>..\..\packages\Lucene.Net.Contrib.3.0.3\lib\net40\Lucene.Net.Contrib.FastVectorHighlighter.dll</HintPath>
      <Private>True</Private>
    </Reference>
    <Reference Include="Lucene.Net.Contrib.Highlighter, Version=2.3.2.1, Culture=neutral, PublicKeyToken=85089178b9ac3181, processorArchitecture=MSIL">
      <HintPath>..\..\packages\Lucene.Net.Contrib.3.0.3\lib\net40\Lucene.Net.Contrib.Highlighter.dll</HintPath>
      <Private>True</Private>
    </Reference>
    <Reference Include="Lucene.Net.Contrib.Memory, Version=1.0.0.0, Culture=neutral, PublicKeyToken=85089178b9ac3181, processorArchitecture=MSIL">
      <HintPath>..\..\packages\Lucene.Net.Contrib.3.0.3\lib\net40\Lucene.Net.Contrib.Memory.dll</HintPath>
      <Private>True</Private>
    </Reference>
    <Reference Include="Lucene.Net.Contrib.Queries, Version=3.0.3.0, Culture=neutral, PublicKeyToken=85089178b9ac3181, processorArchitecture=MSIL">
      <HintPath>..\..\packages\Lucene.Net.Contrib.3.0.3\lib\net40\Lucene.Net.Contrib.Queries.dll</HintPath>
      <Private>True</Private>
    </Reference>
    <Reference Include="Lucene.Net.Contrib.Regex, Version=3.0.3.0, Culture=neutral, PublicKeyToken=85089178b9ac3181, processorArchitecture=MSIL">
      <HintPath>..\..\packages\Lucene.Net.Contrib.3.0.3\lib\net40\Lucene.Net.Contrib.Regex.dll</HintPath>
      <Private>True</Private>
    </Reference>
    <Reference Include="Lucene.Net.Contrib.SimpleFacetedSearch, Version=3.0.3.0, Culture=neutral, PublicKeyToken=85089178b9ac3181, processorArchitecture=MSIL">
      <HintPath>..\..\packages\Lucene.Net.Contrib.3.0.3\lib\net40\Lucene.Net.Contrib.SimpleFacetedSearch.dll</HintPath>
      <Private>True</Private>
    </Reference>
    <Reference Include="Lucene.Net.Contrib.Snowball, Version=2.0.0.1, Culture=neutral, PublicKeyToken=85089178b9ac3181, processorArchitecture=MSIL">
      <HintPath>..\..\packages\Lucene.Net.Contrib.3.0.3\lib\net40\Lucene.Net.Contrib.Snowball.dll</HintPath>
      <Private>True</Private>
    </Reference>
    <Reference Include="Lucene.Net.Contrib.SpellChecker, Version=3.0.3.0, Culture=neutral, PublicKeyToken=85089178b9ac3181, processorArchitecture=MSIL">
      <HintPath>..\..\packages\Lucene.Net.Contrib.3.0.3\lib\net40\Lucene.Net.Contrib.SpellChecker.dll</HintPath>
      <Private>True</Private>
    </Reference>
    <Reference Include="Lucene.Net.Store.Azure, Version=3.0.5553.21100, Culture=neutral, processorArchitecture=MSIL">
      <HintPath>..\..\packages\Lucene.Net.Store.Azure.3.0.5553.21100\lib\net45\Lucene.Net.Store.Azure.dll</HintPath>
      <Private>True</Private>
    </Reference>
    <Reference Include="Microsoft.Data.Edm, Version=5.6.2.0, Culture=neutral, PublicKeyToken=31bf3856ad364e35, processorArchitecture=MSIL">
      <HintPath>..\..\packages\Microsoft.Data.Edm.5.6.2\lib\net40\Microsoft.Data.Edm.dll</HintPath>
      <Private>True</Private>
    </Reference>
    <Reference Include="Microsoft.Data.OData, Version=5.6.2.0, Culture=neutral, PublicKeyToken=31bf3856ad364e35, processorArchitecture=MSIL">
      <HintPath>..\..\packages\Microsoft.Data.OData.5.6.2\lib\net40\Microsoft.Data.OData.dll</HintPath>
      <Private>True</Private>
    </Reference>
    <Reference Include="Microsoft.Data.Services.Client, Version=5.6.2.0, Culture=neutral, PublicKeyToken=31bf3856ad364e35, processorArchitecture=MSIL">
      <HintPath>..\..\packages\Microsoft.Data.Services.Client.5.6.2\lib\net40\Microsoft.Data.Services.Client.dll</HintPath>
      <Private>True</Private>
    </Reference>
    <Reference Include="Microsoft.Extensions.DependencyInjection.Abstractions, Version=1.0.0.0, Culture=neutral, PublicKeyToken=adb9793829ddae60, processorArchitecture=MSIL">
      <HintPath>..\..\packages\Microsoft.Extensions.DependencyInjection.Abstractions.1.0.0-rc1-final\lib\net451\Microsoft.Extensions.DependencyInjection.Abstractions.dll</HintPath>
      <Private>True</Private>
    </Reference>
    <Reference Include="Microsoft.Extensions.Logging, Version=1.0.0.0, Culture=neutral, PublicKeyToken=adb9793829ddae60, processorArchitecture=MSIL">
      <HintPath>..\..\packages\Microsoft.Extensions.Logging.1.0.0-rc1-final\lib\net451\Microsoft.Extensions.Logging.dll</HintPath>
      <Private>True</Private>
    </Reference>
    <Reference Include="Microsoft.Extensions.Logging.Abstractions, Version=1.0.0.0, Culture=neutral, PublicKeyToken=adb9793829ddae60, processorArchitecture=MSIL">
      <HintPath>..\..\packages\Microsoft.Extensions.Logging.Abstractions.1.0.0-rc1-final\lib\net451\Microsoft.Extensions.Logging.Abstractions.dll</HintPath>
      <Private>True</Private>
    </Reference>
    <Reference Include="Microsoft.Owin, Version=3.0.1.0, Culture=neutral, PublicKeyToken=31bf3856ad364e35, processorArchitecture=MSIL">
      <HintPath>..\..\packages\Microsoft.Owin.3.0.1\lib\net45\Microsoft.Owin.dll</HintPath>
      <Private>True</Private>
    </Reference>
    <Reference Include="Microsoft.Web.XmlTransform, Version=2.1.0.0, Culture=neutral, PublicKeyToken=b03f5f7f11d50a3a, processorArchitecture=MSIL">
      <HintPath>..\..\packages\Microsoft.Web.Xdt.2.1.1\lib\net40\Microsoft.Web.XmlTransform.dll</HintPath>
      <Private>True</Private>
    </Reference>
    <Reference Include="Microsoft.WindowsAzure.Configuration, Version=2.0.0.0, Culture=neutral, PublicKeyToken=31bf3856ad364e35, processorArchitecture=MSIL">
      <HintPath>..\..\packages\Microsoft.WindowsAzure.ConfigurationManager.2.0.0.0\lib\net40\Microsoft.WindowsAzure.Configuration.dll</HintPath>
      <Private>True</Private>
    </Reference>
    <Reference Include="Microsoft.WindowsAzure.Storage, Version=4.3.0.0, Culture=neutral, PublicKeyToken=31bf3856ad364e35, processorArchitecture=MSIL">
      <HintPath>..\..\packages\WindowsAzure.Storage.4.3.0\lib\net40\Microsoft.WindowsAzure.Storage.dll</HintPath>
      <Private>True</Private>
    </Reference>
    <Reference Include="Newtonsoft.Json, Version=6.0.0.0, Culture=neutral, PublicKeyToken=30ad4fe6b2a6aeed, processorArchitecture=MSIL">
<<<<<<< HEAD
      <HintPath>..\..\packages\Newtonsoft.Json.6.0.4\lib\net45\Newtonsoft.Json.dll</HintPath>
=======
      <HintPath>..\..\packages\Newtonsoft.Json.6.0.8\lib\net45\Newtonsoft.Json.dll</HintPath>
>>>>>>> 9bb141aa
      <Private>True</Private>
    </Reference>
    <Reference Include="NuGet.Core, Version=2.8.60318.667, Culture=neutral, PublicKeyToken=31bf3856ad364e35, processorArchitecture=MSIL">
      <HintPath>..\..\packages\nuget.core.2.8.5\lib\net40-Client\NuGet.Core.dll</HintPath>
      <Private>True</Private>
    </Reference>
    <Reference Include="NuGet.Versioning, Version=3.3.0.0, Culture=neutral, PublicKeyToken=31bf3856ad364e35, processorArchitecture=MSIL">
      <HintPath>..\..\packages\nuget.versioning.3.3.0\lib\net45\NuGet.Versioning.dll</HintPath>
      <Private>True</Private>
    </Reference>
    <Reference Include="NuGetGallery.Core, Version=3.0.413.0, Culture=neutral, processorArchitecture=MSIL">
      <HintPath>..\..\packages\NuGetGallery.Core.3.0.413-r-master\lib\net45\NuGetGallery.Core.dll</HintPath>
      <Private>True</Private>
    </Reference>
    <Reference Include="Owin, Version=1.0.0.0, Culture=neutral, PublicKeyToken=f0ebd12fd5e55cc5, processorArchitecture=MSIL">
      <HintPath>..\..\packages\Owin.1.0\lib\net40\Owin.dll</HintPath>
      <Private>True</Private>
    </Reference>
    <Reference Include="System" />
    <Reference Include="System.Collections.Concurrent" />
    <Reference Include="System.ComponentModel.DataAnnotations" />
    <Reference Include="System.Core" />
    <Reference Include="System.Data.Entity" />
    <Reference Include="System.Spatial, Version=5.6.2.0, Culture=neutral, PublicKeyToken=31bf3856ad364e35, processorArchitecture=MSIL">
      <HintPath>..\..\packages\System.Spatial.5.6.2\lib\net40\System.Spatial.dll</HintPath>
      <Private>True</Private>
    </Reference>
    <Reference Include="System.Xml.Linq" />
    <Reference Include="System.Data.DataSetExtensions" />
    <Reference Include="Microsoft.CSharp" />
    <Reference Include="System.Data" />
    <Reference Include="System.Xml" />
    <Reference Include="xunit.abstractions, Version=2.0.0.0, Culture=neutral, PublicKeyToken=8d05b1bb7a6fdb6c, processorArchitecture=MSIL">
      <HintPath>..\..\packages\xunit.abstractions.2.0.0\lib\net35\xunit.abstractions.dll</HintPath>
      <Private>True</Private>
    </Reference>
    <Reference Include="xunit.assert, Version=2.0.0.2929, Culture=neutral, PublicKeyToken=8d05b1bb7a6fdb6c, processorArchitecture=MSIL">
      <HintPath>..\..\packages\xunit.assert.2.0.0\lib\portable-net45+win+wpa81+wp80+monotouch+monoandroid+Xamarin.iOS\xunit.assert.dll</HintPath>
      <Private>True</Private>
    </Reference>
    <Reference Include="xunit.core, Version=2.0.0.2929, Culture=neutral, PublicKeyToken=8d05b1bb7a6fdb6c, processorArchitecture=MSIL">
      <HintPath>..\..\packages\xunit.extensibility.core.2.0.0\lib\portable-net45+win+wpa81+wp80+monotouch+monoandroid+Xamarin.iOS\xunit.core.dll</HintPath>
      <Private>True</Private>
    </Reference>
  </ItemGroup>
  <ItemGroup>
    <Compile Include="DownloadLookupTests.cs" />
    <Compile Include="Program.cs" />
    <Compile Include="Properties\AssemblyInfo.cs" />
  </ItemGroup>
  <ItemGroup>
    <None Include="App.config" />
    <None Include="packages.config" />
  </ItemGroup>
  <ItemGroup>
    <Content Include="Eula.htm" />
    <Content Include="Readme.html" />
  </ItemGroup>
  <ItemGroup>
    <ProjectReference Include="..\..\src\NuGet.Indexing\NuGet.Indexing.csproj">
      <Project>{ddb34145-870f-42c3-9663-a9390cee1e35}</Project>
      <Name>NuGet.Indexing</Name>
    </ProjectReference>
  </ItemGroup>
  <ItemGroup>
    <Service Include="{82A7F48D-3B50-4B1E-B82E-3ADA8210C358}" />
  </ItemGroup>
  <Import Project="$(MSBuildToolsPath)\Microsoft.CSharp.targets" />
  <Target Name="EnsureNuGetPackageBuildImports" BeforeTargets="PrepareForBuild">
    <PropertyGroup>
      <ErrorText>This project references NuGet package(s) that are missing on this computer. Use NuGet Package Restore to download them.  For more information, see http://go.microsoft.com/fwlink/?LinkID=322105. The missing file is {0}.</ErrorText>
    </PropertyGroup>
    <Error Condition="!Exists('..\..\packages\xunit.core.2.0.0\build\portable-net45+win+wpa81+wp80+monotouch+monoandroid+Xamarin.iOS\xunit.core.props')" Text="$([System.String]::Format('$(ErrorText)', '..\..\packages\xunit.core.2.0.0\build\portable-net45+win+wpa81+wp80+monotouch+monoandroid+Xamarin.iOS\xunit.core.props'))" />
    <Error Condition="!Exists('..\..\packages\xunit.runner.visualstudio.2.1.0-beta2-build1055\build\net20\xunit.runner.visualstudio.props')" Text="$([System.String]::Format('$(ErrorText)', '..\..\packages\xunit.runner.visualstudio.2.1.0-beta2-build1055\build\net20\xunit.runner.visualstudio.props'))" />
  </Target>
  <!-- To modify your build process, add your task inside one of the targets below and uncomment it. 
       Other similar extension points exist, see Microsoft.Common.targets.
  <Target Name="BeforeBuild">
  </Target>
  <Target Name="AfterBuild">
  </Target>
  -->
</Project><|MERGE_RESOLUTION|>--- conflicted
+++ resolved
@@ -134,11 +134,7 @@
       <Private>True</Private>
     </Reference>
     <Reference Include="Newtonsoft.Json, Version=6.0.0.0, Culture=neutral, PublicKeyToken=30ad4fe6b2a6aeed, processorArchitecture=MSIL">
-<<<<<<< HEAD
-      <HintPath>..\..\packages\Newtonsoft.Json.6.0.4\lib\net45\Newtonsoft.Json.dll</HintPath>
-=======
       <HintPath>..\..\packages\Newtonsoft.Json.6.0.8\lib\net45\Newtonsoft.Json.dll</HintPath>
->>>>>>> 9bb141aa
       <Private>True</Private>
     </Reference>
     <Reference Include="NuGet.Core, Version=2.8.60318.667, Culture=neutral, PublicKeyToken=31bf3856ad364e35, processorArchitecture=MSIL">
